from io import BytesIO
import math
from typing import Any
from typing import Callable
from typing import Dict
from typing import List
from typing import Optional
from typing import Tuple
from typing import Union

import numpy as np
import pytest

from optuna.distributions import BaseDistribution
from optuna.distributions import CategoricalDistribution
from optuna.distributions import FloatDistribution
from optuna.study import create_study
from optuna.study import Study
from optuna.testing.objectives import fail_objective
from optuna.testing.visualization import prepare_study_with_trials
from optuna.trial import create_trial
from optuna.visualization import plot_contour as plotly_plot_contour
from optuna.visualization._contour import _AxisInfo
from optuna.visualization._contour import _ContourInfo
from optuna.visualization._contour import _get_contour_info
from optuna.visualization._contour import _SubContourInfo
from optuna.visualization._plotly_imports import go
from optuna.visualization._utils import COLOR_SCALE
from optuna.visualization.matplotlib import plot_contour as plt_plot_contour
from optuna.visualization.matplotlib._matplotlib_imports import Axes
from optuna.visualization.matplotlib._matplotlib_imports import plt


RANGE_TYPE = Union[Tuple[str, str], Tuple[float, float]]

parametrize_plot_contour = pytest.mark.parametrize(
    "plot_contour", [plotly_plot_contour, plt_plot_contour]
)


def _create_study_with_failed_trial() -> Study:

    study = create_study()
    study.optimize(fail_objective, n_trials=1, catch=(ValueError,))

    return study


def _create_study_with_log_scale_and_str_category_2d() -> Study:
    study = create_study()
    distributions = {
        "param_a": FloatDistribution(1e-7, 1e-2, log=True),
        "param_b": CategoricalDistribution(["100", "101"]),
    }
    study.add_trial(
        create_trial(
            value=0.0, params={"param_a": 1e-6, "param_b": "101"}, distributions=distributions
        )
    )
    study.add_trial(
        create_trial(
            value=1.0, params={"param_a": 1e-5, "param_b": "100"}, distributions=distributions
        )
    )
    return study


def _create_study_with_log_scale_and_str_category_3d() -> Study:
    study = create_study()
    distributions = {
        "param_a": FloatDistribution(1e-7, 1e-2, log=True),
        "param_b": CategoricalDistribution(["100", "101"]),
        "param_c": CategoricalDistribution(["one", "two"]),
    }
    study.add_trial(
        create_trial(
            value=0.0,
            params={"param_a": 1e-6, "param_b": "101", "param_c": "one"},
            distributions=distributions,
        )
    )
    study.add_trial(
        create_trial(
            value=1.0,
            params={"param_a": 1e-5, "param_b": "100", "param_c": "two"},
            distributions=distributions,
        )
    )
    return study


def _create_study_mixture_category_types() -> Study:
    study = create_study()
    distributions: Dict[str, BaseDistribution] = {
        "param_a": CategoricalDistribution([None, "100"]),
        "param_b": CategoricalDistribution([101, 102.0]),
    }
    study.add_trial(
        create_trial(
            value=0.0, params={"param_a": None, "param_b": 101}, distributions=distributions
        )
    )
    study.add_trial(
        create_trial(
            value=0.5, params={"param_a": "100", "param_b": 102.0}, distributions=distributions
        )
    )
    return study


@parametrize_plot_contour
def test_plot_contour_customized_target_name(plot_contour: Callable[..., Any]) -> None:

    params = ["param_a", "param_b"]
    study = prepare_study_with_trials()
    figure = plot_contour(study, params=params, target_name="Target Name")
    if isinstance(figure, go.Figure):
        assert figure.data[0]["colorbar"].title.text == "Target Name"
    elif isinstance(figure, Axes):
        assert figure.figure.axes[-1].get_ylabel() == "Target Name"


@parametrize_plot_contour
@pytest.mark.parametrize(
    "specific_create_study, params",
    [
        [create_study, []],
        [create_study, ["param_a"]],
        [create_study, ["param_a", "param_b"]],
        [create_study, ["param_a", "param_b", "param_c"]],
        [create_study, ["param_a", "param_b", "param_c", "param_d"]],
        [create_study, None],
        [_create_study_with_failed_trial, []],
        [_create_study_with_failed_trial, ["param_a"]],
        [_create_study_with_failed_trial, ["param_a", "param_b"]],
        [_create_study_with_failed_trial, ["param_a", "param_b", "param_c"]],
        [_create_study_with_failed_trial, ["param_a", "param_b", "param_c", "param_d"]],
        [_create_study_with_failed_trial, None],
        [prepare_study_with_trials, []],
        [prepare_study_with_trials, ["param_a"]],
        [prepare_study_with_trials, ["param_a", "param_b"]],
        [prepare_study_with_trials, ["param_a", "param_b", "param_c"]],
        [prepare_study_with_trials, ["param_a", "param_b", "param_c", "param_d"]],
        [prepare_study_with_trials, None],
        [_create_study_with_log_scale_and_str_category_2d, None],
        [_create_study_with_log_scale_and_str_category_3d, None],
        [_create_study_mixture_category_types, None],
    ],
)
def test_plot_contour(
    plot_contour: Callable[..., Any],
    specific_create_study: Callable[[], Study],
    params: Optional[List[str]],
) -> None:

    study = specific_create_study()
    figure = plot_contour(study, params=params)
    if isinstance(figure, go.Figure):
        figure.write_image(BytesIO())
    else:
        plt.savefig(BytesIO())


def test_target_is_none_and_study_is_multi_obj() -> None:

    study = create_study(directions=["minimize", "minimize"])
    with pytest.raises(ValueError):
        _get_contour_info(study)


@pytest.mark.parametrize(
    "specific_create_study",
    [create_study, _create_study_with_failed_trial],
)
@pytest.mark.parametrize(
    "params",
    [
        [],
        ["param_a"],
        ["param_a", "param_b"],
        ["param_a", "param_b", "param_c"],
        ["param_a", "param_b", "param_c", "param_d"],
        None,
    ],
)
def test_get_contour_info_empty(
    specific_create_study: Callable[[], Study], params: Optional[List[str]]
) -> None:

    study = specific_create_study()
    info = _get_contour_info(study, params=params)
    assert len(info.sorted_params) == 0
    assert len(info.sub_plot_infos) == 0


def test_get_contour_info_error() -> None:
    study = prepare_study_with_trials()

    with pytest.raises(ValueError):
        _get_contour_info(study, ["optuna", "Optuna"])


def test_get_contour_info_non_exist_param() -> None:
    study = prepare_study_with_trials()

    with pytest.raises(ValueError):
        _get_contour_info(study, params=["not-exist-param_a", "not-exist-param_b"])


@pytest.mark.parametrize("params", [[], ["param_a"]])
def test_get_contour_info_too_short_params(params: List[str]) -> None:
    study = prepare_study_with_trials()
    info = _get_contour_info(study, params=params)
    assert len(info.sorted_params) == len(params)
    assert len(info.sub_plot_infos) == len(params)


def test_get_contour_info_2_params() -> None:
    params = ["param_a", "param_b"]
    study = prepare_study_with_trials()
    info = _get_contour_info(study, params=params)
    assert info == _ContourInfo(
        sorted_params=params,
        sub_plot_infos=[
            [
                _SubContourInfo(
                    xaxis=_AxisInfo(
                        name="param_a",
                        range=(0.925, 2.575),
                        is_log=False,
                        is_cat=False,
                        indices=[0.925, 1.0, 2.5, 2.575],
                        values=[1.0, None, 2.5],
                    ),
                    yaxis=_AxisInfo(
                        name="param_b",
                        range=(-0.1, 2.1),
                        is_log=False,
                        is_cat=False,
                        indices=[-0.1, 0.0, 1.0, 2.0, 2.1],
                        values=[2.0, 0.0, 1.0],
                    ),
                    z_values={(1, 3): 0.0, (2, 2): 1.0},
                )
            ]
        ],
        reverse_scale=True,
        target_name="Objective Value",
    )


@pytest.mark.parametrize(
    "params",
    [
        ["param_a", "param_b", "param_c"],
        ["param_a", "param_b", "param_c", "param_d"],
        None,
    ],
)
def test_get_contour_info_more_than_2_params(params: Optional[List[str]]) -> None:

    study = prepare_study_with_trials()
    n_params = len(params) if params is not None else 4
    info = _get_contour_info(study, params=params)
    assert len(info.sorted_params) == n_params
    assert np.shape(np.asarray(info.sub_plot_infos)) == (n_params, n_params, 3)


@pytest.mark.parametrize(
    "params",
    [
        ["param_a", "param_b"],
        ["param_a", "param_b", "param_c"],
    ],
)
def test_get_contour_info_customized_target(params: List[str]) -> None:

    study = prepare_study_with_trials()
    info = _get_contour_info(study, params=params, target=lambda t: t.params["param_d"])
    n_params = len(params)
    assert len(info.sorted_params) == n_params
    plot_shape = (1, 1, 3) if n_params == 2 else (n_params, n_params, 3)
    assert np.shape(np.asarray(info.sub_plot_infos)) == plot_shape


@pytest.mark.parametrize(
    "params",
    [
        ["param_a", "param_b"],  # `x_axis` has one observation.
        ["param_b", "param_a"],  # `y_axis` has one observation.
    ],
)
def test_generate_contour_plot_for_few_observations(params: List[str]) -> None:

    study = prepare_study_with_trials(less_than_two=True)
    info = _get_contour_info(study, params=params)
    assert info == _ContourInfo(
        sorted_params=sorted(params),
        sub_plot_infos=[
            [
                _SubContourInfo(
                    xaxis=_AxisInfo(
                        name=sorted(params)[0],
                        range=(1.0, 1.0),
                        is_log=False,
                        is_cat=False,
                        indices=[1.0],
                        values=[1.0, None],
                    ),
                    yaxis=_AxisInfo(
                        name=sorted(params)[1],
                        range=(-0.1, 2.1),
                        is_log=False,
                        is_cat=False,
                        indices=[-0.1, 0.0, 2.0, 2.1],
                        values=[2.0, 0.0],
                    ),
                    z_values={},
                )
            ]
        ],
        reverse_scale=True,
        target_name="Objective Value",
    )


def test_get_contour_info_log_scale_and_str_category_2_params() -> None:

    # If the search space has two parameters, plot_contour generates a single plot.
    study = _create_study_with_log_scale_and_str_category_2d()
    info = _get_contour_info(study)
    assert info == _ContourInfo(
        sorted_params=["param_a", "param_b"],
        sub_plot_infos=[
            [
                _SubContourInfo(
                    xaxis=_AxisInfo(
                        name="param_a",
                        range=(math.pow(10, -6.05), math.pow(10, -4.95)),
                        is_log=True,
                        is_cat=False,
                        indices=[math.pow(10, -6.05), 1e-6, 1e-5, math.pow(10, -4.95)],
                        values=[1e-6, 1e-5],
                    ),
                    yaxis=_AxisInfo(
                        name="param_b",
                        range=(-0.05, 1.05),
                        is_log=False,
                        is_cat=True,
                        indices=["100", "101"],
                        values=["101", "100"],
                    ),
                    z_values={(1, 1): 0.0, (2, 0): 1.0},
                )
            ]
        ],
        reverse_scale=True,
        target_name="Objective Value",
    )


def test_get_contour_info_log_scale_and_str_category_more_than_2_params() -> None:

    # If the search space has three parameters, plot_contour generates nine plots.
    study = _create_study_with_log_scale_and_str_category_3d()
    info = _get_contour_info(study)
    params = ["param_a", "param_b", "param_c"]
    assert info.sorted_params == params
    assert np.shape(np.asarray(info.sub_plot_infos)) == (3, 3, 3)
    ranges = {
        "param_a": (math.pow(10, -6.05), math.pow(10, -4.95)),
        "param_b": (-0.05, 1.05),
        "param_c": (-0.05, 1.05),
    }
    is_log = {"param_a": True, "param_b": False, "param_c": False}
    is_cat = {"param_a": False, "param_b": True, "param_c": True}
    indices: Dict[str, List[Union[str, float]]] = {
        "param_a": [math.pow(10, -6.05), 1e-6, 1e-5, math.pow(10, -4.95)],
        "param_b": ["100", "101"],
        "param_c": ["one", "two"],
    }
    values = {"param_a": [1e-6, 1e-5], "param_b": ["101", "100"], "param_c": ["one", "two"]}

    def _check_axis(axis: _AxisInfo, name: str) -> None:
        assert axis.name == name
        assert axis.range == ranges[name]
        assert axis.is_log == is_log[name]
        assert axis.is_cat == is_cat[name]
        assert axis.indices == indices[name]
        assert axis.values == values[name]

    for yi in range(3):
        for xi in range(3):
            xaxis = info.sub_plot_infos[yi][xi].xaxis
            yaxis = info.sub_plot_infos[yi][xi].yaxis
            x_param = params[xi]
            y_param = params[yi]
            _check_axis(xaxis, x_param)
            _check_axis(yaxis, y_param)
            z_values = info.sub_plot_infos[yi][xi].z_values
            if xi == yi:
                assert z_values == {}
            else:
                for i, v in enumerate([0.0, 1.0]):
                    x_value = xaxis.values[i]
                    y_value = yaxis.values[i]
                    assert x_value is not None
                    assert y_value is not None
                    xi = xaxis.indices.index(x_value)
                    yi = yaxis.indices.index(y_value)
                    assert z_values[(xi, yi)] == v


def test_get_contour_info_mixture_category_types() -> None:

    study = _create_study_mixture_category_types()
    info = _get_contour_info(study)
    assert info == _ContourInfo(
        sorted_params=["param_a", "param_b"],
        sub_plot_infos=[
            [
                _SubContourInfo(
                    xaxis=_AxisInfo(
                        name="param_a",
                        range=(-0.05, 1.05),
                        is_log=False,
                        is_cat=True,
                        indices=["100", "None"],
                        values=["None", "100"],
                    ),
                    yaxis=_AxisInfo(
                        name="param_b",
                        range=(100.95, 102.05),
                        is_log=False,
                        is_cat=False,
                        indices=[100.95, 101, 102, 102.05],
                        values=[101.0, 102.0],
                    ),
                    z_values={(0, 2): 0.5, (1, 1): 0.0},
                )
            ]
        ],
        reverse_scale=True,
        target_name="Objective Value",
    )


@pytest.mark.parametrize("value", [float("inf"), -float("inf")])
def test_get_contour_info_nonfinite_removed(value: float) -> None:

    study = prepare_study_with_trials(with_c_d=True, value_for_first_trial=value)
    info = _get_contour_info(study, params=["param_b", "param_d"])
    assert info == _ContourInfo(
        sorted_params=["param_b", "param_d"],
        sub_plot_infos=[
            [
                _SubContourInfo(
                    xaxis=_AxisInfo(
                        name="param_b",
                        range=(-0.05, 1.05),
                        is_log=False,
                        is_cat=False,
                        indices=[-0.05, 0.0, 1.0, 1.05],
                        values=[0.0, 1.0],
                    ),
                    yaxis=_AxisInfo(
                        name="param_d",
                        range=(1.9, 4.1),
                        is_log=False,
                        is_cat=False,
                        indices=[1.9, 2.0, 4.0, 4.1],
                        values=[4.0, 2.0],
                    ),
                    z_values={(1, 2): 2.0, (2, 1): 1.0},
                )
            ]
        ],
        reverse_scale=True,
        target_name="Objective Value",
    )


@pytest.mark.parametrize("objective", (0, 1))
@pytest.mark.parametrize("value", (float("inf"), -float("inf")))
def test_get_contour_info_nonfinite_multiobjective(objective: int, value: float) -> None:

    study = prepare_study_with_trials(with_c_d=True, n_objectives=2, value_for_first_trial=value)
    info = _get_contour_info(
        study, params=["param_b", "param_d"], target=lambda t: t.values[objective]
    )
    assert info == _ContourInfo(
        sorted_params=["param_b", "param_d"],
        sub_plot_infos=[
            [
                _SubContourInfo(
                    xaxis=_AxisInfo(
                        name="param_b",
                        range=(-0.05, 1.05),
                        is_log=False,
                        is_cat=False,
                        indices=[-0.05, 0.0, 1.0, 1.05],
                        values=[0.0, 1.0],
                    ),
                    yaxis=_AxisInfo(
                        name="param_d",
                        range=(1.9, 4.1),
                        is_log=False,
                        is_cat=False,
                        indices=[1.9, 2.0, 4.0, 4.1],
                        values=[4.0, 2.0],
                    ),
                    z_values={(1, 2): 2.0, (2, 1): 1.0},
                )
            ]
        ],
        reverse_scale=True,
        target_name="Objective Value",
    )
    assert info.sorted_params == ["param_b", "param_d"]


@pytest.mark.parametrize("direction", ["minimize", "maximize"])
def test_color_map(direction: str) -> None:
    study = prepare_study_with_trials(with_c_d=False, direction=direction)

    # `target` is `None`.
    contour = plotly_plot_contour(study).data[0]
    assert COLOR_SCALE == [v[1] for v in contour["colorscale"]]
    if direction == "minimize":
        assert contour["reversescale"]
    else:
        assert not contour["reversescale"]

    # When `target` is not `None`, `reversescale` is always `True`.
<<<<<<< HEAD
    contour = plot_contour(study, target=lambda t: float(t.number)).data[0]
=======
    contour = plotly_plot_contour(study, target=lambda t: t.number).data[0]
>>>>>>> a1f5168e
    assert COLOR_SCALE == [v[1] for v in contour["colorscale"]]
    assert contour["reversescale"]

    # Multi-objective optimization.
    study = prepare_study_with_trials(with_c_d=False, n_objectives=2, direction=direction)
<<<<<<< HEAD
    contour = plot_contour(study, target=lambda t: float(t.number)).data[0]
=======
    contour = plotly_plot_contour(study, target=lambda t: t.number).data[0]
>>>>>>> a1f5168e
    assert COLOR_SCALE == [v[1] for v in contour["colorscale"]]
    assert contour["reversescale"]<|MERGE_RESOLUTION|>--- conflicted
+++ resolved
@@ -532,20 +532,12 @@
         assert not contour["reversescale"]
 
     # When `target` is not `None`, `reversescale` is always `True`.
-<<<<<<< HEAD
-    contour = plot_contour(study, target=lambda t: float(t.number)).data[0]
-=======
-    contour = plotly_plot_contour(study, target=lambda t: t.number).data[0]
->>>>>>> a1f5168e
+    contour = plotly_plot_contour(study, target=lambda t: float(t.number)).data[0]
     assert COLOR_SCALE == [v[1] for v in contour["colorscale"]]
     assert contour["reversescale"]
 
     # Multi-objective optimization.
     study = prepare_study_with_trials(with_c_d=False, n_objectives=2, direction=direction)
-<<<<<<< HEAD
-    contour = plot_contour(study, target=lambda t: float(t.number)).data[0]
-=======
-    contour = plotly_plot_contour(study, target=lambda t: t.number).data[0]
->>>>>>> a1f5168e
+    contour = plotly_plot_contour(study, target=lambda t: float(t.number)).data[0]
     assert COLOR_SCALE == [v[1] for v in contour["colorscale"]]
     assert contour["reversescale"]