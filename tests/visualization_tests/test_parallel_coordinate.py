--- conflicted
+++ resolved
@@ -389,11 +389,7 @@
 
 
 def test_plot_parallel_coordinate_only_missing_params() -> None:
-<<<<<<< HEAD
     # When all trials contain only a part of parameters,
-=======
-    # All trials contain only a part of parameters,
->>>>>>> 48561fc4
     # the plot returns an empty figure.
     study = create_study()
     study.add_trial(
