from io import BytesIO
<<<<<<< HEAD
import string
=======
>>>>>>> c156fa4b

from matplotlib.collections import LineCollection
import matplotlib.pyplot as plt
import pytest

from optuna.distributions import CategoricalDistribution
from optuna.distributions import FloatDistribution
from optuna.study import create_study
from optuna.testing.visualization import prepare_study_with_trials
from optuna.trial import create_trial
from optuna.trial import Trial
from optuna.visualization.matplotlib import plot_parallel_coordinate


def test_target_is_none_and_study_is_multi_obj() -> None:

    study = create_study(directions=["minimize", "minimize"])
    with pytest.raises(ValueError):
        plot_parallel_coordinate(study)


def test_plot_parallel_coordinate() -> None:

    # Test with no trial.
    study = create_study()
    figure = plot_parallel_coordinate(study)
<<<<<<< HEAD
    assert len(figure.get_figure().axes) == 0 + 1
=======
    assert len(figure.get_lines()) == 0
>>>>>>> c156fa4b
    plt.savefig(BytesIO())

    study = prepare_study_with_trials(with_c_d=False)

    # Test with a trial.
    figure = plot_parallel_coordinate(study)
<<<<<<< HEAD
    axes = figure.get_figure().axes
    assert len(axes) == 3 + 1
    # axes[0] contains line plots.
    assert axes[0].get_ylim() == (0.0, 2.0)
    # axes[1] is colorbar.
    assert axes[1].get_ylabel() == "Objective Value"
    assert axes[1].get_ylim() == (0.0, 2.0)
    # axes[2] is `param_a`'s vertical line.
    assert axes[2].get_ylim() == (1.0, 2.5)
    # axes[3] is `param_b`'s vertical line.
    assert axes[3].get_ylim() == (0.0, 2.0)
    line_collections = figure.findobj(LineCollection)
    assert len(line_collections) == 1
    # `objective`'s vertical line.
    assert line_collections[0].get_array().tolist() == [0.0, 2.0, 1.0]
    expected_labels = ("Objective Value", "param_a", "param_b")
    xticklabels = axes[0].get_xticklabels()
    for expected_label, xticklabel in zip(expected_labels, xticklabels):
        assert expected_label == xticklabel.get_text()
=======
    assert len(figure.get_lines()) == 0
>>>>>>> c156fa4b
    plt.savefig(BytesIO())

    # Test with a trial to select parameter.
    figure = plot_parallel_coordinate(study, params=["param_a"])
<<<<<<< HEAD
    axes = figure.get_figure().axes
    assert len(axes) == 2 + 1
    assert axes[0].get_ylim() == (0.0, 2.0)
    assert axes[1].get_ylabel() == "Objective Value"
    assert axes[1].get_ylim() == (0.0, 2.0)
    assert axes[2].get_ylim() == (1.0, 2.5)
    line_collections = figure.findobj(LineCollection)
    assert len(line_collections) == 1
    # `objective`'s vertical line.
    assert line_collections[0].get_array().tolist() == [0.0, 2.0, 1.0]
    expected_labels = ("Objective Value", "param_a", "param_b")
    xticklabels = axes[0].get_xticklabels()
    for expected_label, xticklabel in zip(expected_labels, xticklabels):
        assert expected_label == xticklabel.get_text()
=======
    assert len(figure.get_lines()) == 0
>>>>>>> c156fa4b
    plt.savefig(BytesIO())

    # Test with a customized target value.
    with pytest.warns(UserWarning):
        figure = plot_parallel_coordinate(
            study, params=["param_a"], target=lambda t: t.params["param_b"]
        )
<<<<<<< HEAD
    axes = figure.get_figure().axes
    assert len(axes) == 2 + 1
    assert axes[0].get_ylim() == (0.0, 2.0)
    assert axes[1].get_ylabel() == "Objective Value"
    assert axes[1].get_ylim() == (0.0, 2.0)
    assert axes[2].get_ylim() == (1.0, 2.5)
    line_collections = figure.findobj(LineCollection)
    assert len(line_collections) == 1
    assert line_collections[0].get_array().tolist() == [2.0, 0.0, 1.0]
    expected_labels = ("Objective Value", "param_a")
    xticklabels = axes[0].get_xticklabels()
    for expected_label, xticklabel in zip(expected_labels, xticklabels):
        assert expected_label == xticklabel.get_text()
=======
    assert len(figure.get_lines()) == 0
>>>>>>> c156fa4b
    plt.savefig(BytesIO())

    # Test with a customized target name.
    figure = plot_parallel_coordinate(study, target_name="Target Name")
<<<<<<< HEAD
    axes = figure.get_figure().axes
    assert len(axes) == 3 + 1
    assert axes[0].get_ylim() == (0.0, 2.0)
    assert axes[1].get_ylabel() == "Target Name"
    assert axes[1].get_ylim() == (0.0, 2.0)
    assert axes[2].get_ylim() == (1.0, 2.5)
    assert axes[3].get_ylim() == (0.0, 2.0)
    line_collections = figure.findobj(LineCollection)
    assert len(line_collections) == 1
    assert line_collections[0].get_array().tolist() == [0.0, 2.0, 1.0]
    expected_labels = ("Target Name", "param_a", "param_b")
    xticklabels = axes[0].get_xticklabels()
    for expected_label, xticklabel in zip(expected_labels, xticklabels):
        assert expected_label == xticklabel.get_text()
=======
    assert len(figure.get_lines()) == 0
>>>>>>> c156fa4b
    plt.savefig(BytesIO())

    # Test with wrong params that do not exist in trials.
    with pytest.raises(ValueError, match="Parameter optuna does not exist in your study."):
        plot_parallel_coordinate(study, params=["optuna", "optuna"])

    # Ignore failed trials.
    def fail_objective(_: Trial) -> float:

        raise ValueError

    study = create_study()
    study.optimize(fail_objective, n_trials=1, catch=(ValueError,))
    figure = plot_parallel_coordinate(study)
    assert len(figure.get_lines()) == 0
    plt.savefig(BytesIO())


def test_plot_parallel_coordinate_categorical_params() -> None:
    # Test with categorical params that cannot be converted to numeral.
    study_categorical_params = create_study()
    study_categorical_params.add_trial(
        create_trial(
            value=0.0,
            params={"category_a": "preferred", "category_b": "net"},
            distributions={
                "category_a": CategoricalDistribution(("preferred", "opt")),
                "category_b": CategoricalDistribution(("net", "una")),
            },
        )
    )
    study_categorical_params.add_trial(
        create_trial(
            value=2.0,
            params={"category_a": "opt", "category_b": "una"},
            distributions={
                "category_a": CategoricalDistribution(("preferred", "opt")),
                "category_b": CategoricalDistribution(("net", "una")),
            },
        )
    )
    figure = plot_parallel_coordinate(study_categorical_params)
<<<<<<< HEAD
    axes = figure.get_figure().axes
    assert len(axes) == 3 + 1
    assert axes[0].get_ylim() == (0.0, 2.0)
    assert axes[1].get_ylabel() == "Objective Value"
    assert axes[1].get_ylim() == (0.0, 2.0)
    assert axes[2].get_ylim() == (0, 1)
    assert [lien.get_text() for lien in axes[2].get_yticklabels()] == ["preferred", "opt"]
    assert axes[3].get_ylim() == (0, 1)
    assert [lien.get_text() for lien in axes[3].get_yticklabels()] == ["net", "una"]
    assert len(figure.findobj(LineCollection)) == 1
    assert figure.findobj(LineCollection)[0].get_array().tolist() == [0.0, 2.0]
    expected_labels = ("Objective Value", "category_a", "category_b")
    xticklabels = axes[0].get_xticklabels()
    for expected_label, xticklabel in zip(expected_labels, xticklabels):
        assert expected_label == xticklabel.get_text()
=======
    assert len(figure.get_lines()) == 0
>>>>>>> c156fa4b
    plt.savefig(BytesIO())


def test_plot_parallel_coordinate_categorical_numeric_params() -> None:
    # Test with categorical params that can be interpreted as numeric params.
    study_categorical_params = create_study()
    study_categorical_params.add_trial(
        create_trial(
            value=0.0,
            params={"category_a": 2, "category_b": 20},
            distributions={
                "category_a": CategoricalDistribution((1, 2)),
                "category_b": CategoricalDistribution((10, 20, 30)),
            },
        )
    )

    study_categorical_params.add_trial(
        create_trial(
            value=1.0,
            params={"category_a": 1, "category_b": 30},
            distributions={
                "category_a": CategoricalDistribution((1, 2)),
                "category_b": CategoricalDistribution((10, 20, 30)),
            },
        )
    )

    study_categorical_params.add_trial(
        create_trial(
            value=2.0,
            params={"category_a": 2, "category_b": 10},
            distributions={
                "category_a": CategoricalDistribution((1, 2)),
                "category_b": CategoricalDistribution((10, 20, 30)),
            },
        )
    )

    # Trials are sorted by using param_a and param_b, i.e., trial#1, trial#2, and trial#0.
    figure = plot_parallel_coordinate(study_categorical_params)
<<<<<<< HEAD
    axes = figure.get_figure().axes
    assert len(axes) == 3 + 1
    assert axes[0].get_ylim() == (0.0, 2.0)
    assert axes[1].get_ylabel() == "Objective Value"
    assert axes[1].get_ylim() == (0.0, 2.0)
    assert len(figure.findobj(LineCollection)) == 1
    # Objective values are not sorted by the other parameters,
    # unlike Plotly's parallel_coordinate.
    assert figure.findobj(LineCollection)[0].get_array().tolist() == [0.0, 1.0, 2.0]
    num_choices = 2
    assert axes[2].get_ylim() == (0, num_choices - 1)
    assert [int(label.get_text()) for label in axes[2].get_yticklabels()] == [1, 2]
    assert [label.get_position()[1] for label in axes[2].get_yticklabels()] == list(
        range(num_choices)
    )
    num_choices = 3
    assert axes[3].get_ylim() == (0, num_choices - 1)
    assert [int(label.get_text()) for label in axes[3].get_yticklabels()] == [10, 20, 30]
    assert [label.get_position()[1] for label in axes[3].get_yticklabels()] == list(
        range(num_choices)
    )
    expected_labels = ("Objective Value", "category_a", "category_b")
    xticklabels = axes[0].get_xticklabels()
    for expected_label, xticklabel in zip(expected_labels, xticklabels):
        assert expected_label == xticklabel.get_text()
=======
    assert len(figure.get_lines()) == 0
>>>>>>> c156fa4b
    plt.savefig(BytesIO())


def test_plot_parallel_coordinate_log_params() -> None:
    # Test with log params.
    study_log_params = create_study()
    study_log_params.add_trial(
        create_trial(
            value=0.0,
            params={"param_a": 1e-6, "param_b": 10},
            distributions={
                "param_a": FloatDistribution(1e-7, 1e-2, log=True),
                "param_b": FloatDistribution(1, 1000, log=True),
            },
        )
    )
    study_log_params.add_trial(
        create_trial(
            value=1.0,
            params={"param_a": 2e-5, "param_b": 200},
            distributions={
                "param_a": FloatDistribution(1e-7, 1e-2, log=True),
                "param_b": FloatDistribution(1, 1000, log=True),
            },
        )
    )
    study_log_params.add_trial(
        create_trial(
            value=0.1,
            params={"param_a": 1e-4, "param_b": 30},
            distributions={
                "param_a": FloatDistribution(1e-7, 1e-2, log=True),
                "param_b": FloatDistribution(1, 1000, log=True),
            },
        )
    )
    figure = plot_parallel_coordinate(study_log_params)
<<<<<<< HEAD
    axes = figure.get_figure().axes
    assert len(axes) == 3 + 1
    assert axes[0].get_ylim() == (0.0, 1.0)
    assert axes[1].get_ylabel() == "Objective Value"
    assert axes[1].get_ylim() == (0.0, 1.0)
    assert len(figure.findobj(LineCollection)) == 1
    assert figure.findobj(LineCollection)[0].get_array().tolist() == [0.0, 1.0, 0.1]
    assert axes[2].get_ylim() == (1e-6, 1e-4)
    assert axes[3].get_ylim() == (10.0, 200)
    expected_labels = ("Objective Value", "param_a", "param_b")
    xticklabels = axes[0].get_xticklabels()
    for expected_label, xticklabel in zip(expected_labels, xticklabels):
        assert expected_label == xticklabel.get_text()
=======
    assert len(figure.get_lines()) == 0
>>>>>>> c156fa4b
    plt.savefig(BytesIO())


def test_plot_parallel_coordinate_unique_hyper_param() -> None:
    # Test case when one unique value is suggested during the optimization.

    study_categorical_params = create_study()
    study_categorical_params.add_trial(
        create_trial(
            value=0.0,
            params={"category_a": "preferred", "param_b": 30},
            distributions={
                "category_a": CategoricalDistribution(("preferred", "opt")),
                "param_b": FloatDistribution(1, 1000, log=True),
            },
        )
    )

    # Both hyperparameters contain unique values.
    figure = plot_parallel_coordinate(study_categorical_params)
<<<<<<< HEAD
    axes = figure.get_figure().axes
    assert len(axes) == 3 + 1
    # Default padding is 5% in Matplotlib.
    default_padding_fraction = 0.05
    assert axes[0].get_ylim() == (-default_padding_fraction, default_padding_fraction)
    assert axes[1].get_ylabel() == "Objective Value"
    # Optuna's parallel coordinate uses 10% padding for color map.
    assert axes[1].get_ylim() == (-0.1, 0.1)
    assert len(figure.findobj(LineCollection)) == 1
    # Objective values are not sorted by the other parameters,
    # unlike Plotly's parallel_coordinate.
    assert figure.findobj(LineCollection)[0].get_array().tolist() == [0.0]
    assert axes[2].get_ylim() == (-default_padding_fraction, default_padding_fraction)
    assert [lien.get_text() for lien in axes[2].get_yticklabels()] == ["preferred"]
    assert [label.get_position()[1] for label in axes[2].get_yticklabels()] == [0]
    assert axes[3].get_ylim() == (
        30 * (1.0 - default_padding_fraction),
        30 * (1.0 + default_padding_fraction),
    )
    expected_labels = ("Objective Value", "category_a", "param_b")
    xticklabels = axes[0].get_xticklabels()
    for expected_label, xticklabel in zip(expected_labels, xticklabels):
        assert expected_label == xticklabel.get_text()
=======
    assert len(figure.get_lines()) == 0
>>>>>>> c156fa4b
    plt.savefig(BytesIO())

    study_categorical_params.add_trial(
        create_trial(
            value=2.0,
            params={"category_a": "preferred", "param_b": 20},
            distributions={
                "category_a": CategoricalDistribution(("preferred", "opt")),
                "param_b": FloatDistribution(1, 1000, log=True),
            },
        )
    )

    # Still "category_a" contains unique suggested value during the optimization.
    figure = plot_parallel_coordinate(study_categorical_params)
<<<<<<< HEAD
    axes = figure.get_figure().axes
    assert len(axes) == 3 + 1
    assert axes[0].get_ylim() == (0.0, 2.0)
    assert axes[1].get_ylabel() == "Objective Value"
    assert axes[1].get_ylim() == (0.0, 2.0)
    assert len(figure.findobj(LineCollection)) == 1
    # Objective values are not sorted by the other parameters,
    # unlike Plotly's parallel_coordinate.
    assert figure.findobj(LineCollection)[0].get_array().tolist() == [0.0, 2.0]
    assert axes[2].get_ylim() == (-default_padding_fraction, default_padding_fraction)
    assert [lien.get_text() for lien in axes[2].get_yticklabels()] == ["preferred"]
    assert [label.get_position()[1] for label in axes[2].get_yticklabels()] == [0]
    assert axes[3].get_ylim() == (20, 30)
    expected_labels = ("Objective Value", "category_a", "param_b")
    xticklabels = axes[0].get_xticklabels()
    for expected_label, xticklabel in zip(expected_labels, xticklabels):
        assert expected_label == xticklabel.get_text()
    plt.savefig(BytesIO())


def test_plot_parallel_coordinate_with_categorical_numeric_params() -> None:
    # Test with sample from multiple distributions including categorical params
    # that can be interpreted as numeric params.
    study = create_study()
    study.add_trial(
        create_trial(
            value=0.0,
            params={"param_a": "preferred", "param_b": 2, "param_c": 30, "param_d": 2},
            distributions={
                "param_a": CategoricalDistribution(("preferred", "opt")),
                "param_b": CategoricalDistribution((1, 2, 10)),
                "param_c": LogUniformDistribution(1, 1000),
                "param_d": CategoricalDistribution((1, -1, 2)),
            },
        )
    )

    study.add_trial(
        create_trial(
            value=1.0,
            params={"param_a": "opt", "param_b": 1, "param_c": 200, "param_d": 2},
            distributions={
                "param_a": CategoricalDistribution(("preferred", "opt")),
                "param_b": CategoricalDistribution((1, 2, 10)),
                "param_c": LogUniformDistribution(1, 1000),
                "param_d": CategoricalDistribution((1, -1, 2)),
            },
        )
    )

    study.add_trial(
        create_trial(
            value=2.0,
            params={"param_a": "preferred", "param_b": 10, "param_c": 10, "param_d": 1},
            distributions={
                "param_a": CategoricalDistribution(("preferred", "opt")),
                "param_b": CategoricalDistribution((1, 2, 10)),
                "param_c": LogUniformDistribution(1, 1000),
                "param_d": CategoricalDistribution((1, -1, 2)),
            },
        )
    )

    study.add_trial(
        create_trial(
            value=3.0,
            params={"param_a": "opt", "param_b": 2, "param_c": 10, "param_d": -1},
            distributions={
                "param_a": CategoricalDistribution(("preferred", "opt")),
                "param_b": CategoricalDistribution((1, 2, 10)),
                "param_c": LogUniformDistribution(1, 1000),
                "param_d": CategoricalDistribution((-1, 1, 2)),
            },
        )
    )
    figure = plot_parallel_coordinate(study)
    axes = figure.get_figure().axes
    assert len(axes) == 5 + 1
    assert axes[0].get_ylim() == (0.0, 3.0)
    assert axes[1].get_ylabel() == "Objective Value"
    assert axes[1].get_ylim() == (0.0, 3.0)
    assert len(figure.findobj(LineCollection)) == 1
    # Objective values are not sorted by the other parameters,
    # unlike Plotly's parallel_coordinate.
    assert figure.findobj(LineCollection)[0].get_array().tolist() == [0.0, 1.0, 2.0, 3.0]
    num_choices = 2
    assert axes[2].get_ylim() == (0, num_choices - 1)
    assert [lien.get_text() for lien in axes[2].get_yticklabels()] == ["preferred", "opt"]
    assert [label.get_position()[1] for label in axes[2].get_yticklabels()] == list(
        range(num_choices)
    )
    num_choices = 3
    assert axes[3].get_ylim() == (0.0, num_choices - 1)
    assert [int(label.get_text()) for label in axes[3].get_yticklabels()] == [1, 2, 10]
    assert [label.get_position()[1] for label in axes[3].get_yticklabels()] == list(
        range(num_choices)
    )
    assert axes[4].get_ylim() == (10, 200)
    num_choices = 3
    assert axes[5].get_ylim() == (0.0, num_choices - 1)
    assert [int(label.get_text()) for label in axes[5].get_yticklabels()] == [-1, 1, 2]
    assert [label.get_position()[1] for label in axes[5].get_yticklabels()] == list(
        range(num_choices)
    )
    xticklabels = axes[0].get_xticklabels()
    assert xticklabels[0].get_text() == "Objective Value"
    for index, postfix in zip(range(1, 5), string.ascii_lowercase):
        assert xticklabels[index].get_text() == f"param_{postfix}"
    plt.savefig(BytesIO())


def test_plot_parallel_coordinate_only_missing_params() -> None:
    # When all trials contain only a part of parameters,
    # the plot returns an empty figure.
    study = create_study()
    study.add_trial(
        create_trial(
            value=0.0,
            params={"param_a": 1e-6},
            distributions={
                "param_a": LogUniformDistribution(1e-7, 1e-2),
            },
        )
    )
    study.add_trial(
        create_trial(
            value=1.0,
            params={"param_b": 200},
            distributions={
                "param_b": LogUniformDistribution(1, 1000),
            },
        )
    )

    figure = plot_parallel_coordinate(study)
    assert len(figure.data) == 1
=======
    assert len(figure.get_lines()) == 0
>>>>>>> c156fa4b
    plt.savefig(BytesIO())<|MERGE_RESOLUTION|>--- conflicted
+++ resolved
@@ -1,8 +1,4 @@
 from io import BytesIO
-<<<<<<< HEAD
-import string
-=======
->>>>>>> c156fa4b
 
 from matplotlib.collections import LineCollection
 import matplotlib.pyplot as plt
@@ -29,18 +25,13 @@
     # Test with no trial.
     study = create_study()
     figure = plot_parallel_coordinate(study)
-<<<<<<< HEAD
     assert len(figure.get_figure().axes) == 0 + 1
-=======
-    assert len(figure.get_lines()) == 0
->>>>>>> c156fa4b
     plt.savefig(BytesIO())
 
     study = prepare_study_with_trials(with_c_d=False)
 
     # Test with a trial.
     figure = plot_parallel_coordinate(study)
-<<<<<<< HEAD
     axes = figure.get_figure().axes
     assert len(axes) == 3 + 1
     # axes[0] contains line plots.
@@ -60,14 +51,10 @@
     xticklabels = axes[0].get_xticklabels()
     for expected_label, xticklabel in zip(expected_labels, xticklabels):
         assert expected_label == xticklabel.get_text()
-=======
-    assert len(figure.get_lines()) == 0
->>>>>>> c156fa4b
     plt.savefig(BytesIO())
 
     # Test with a trial to select parameter.
     figure = plot_parallel_coordinate(study, params=["param_a"])
-<<<<<<< HEAD
     axes = figure.get_figure().axes
     assert len(axes) == 2 + 1
     assert axes[0].get_ylim() == (0.0, 2.0)
@@ -82,9 +69,6 @@
     xticklabels = axes[0].get_xticklabels()
     for expected_label, xticklabel in zip(expected_labels, xticklabels):
         assert expected_label == xticklabel.get_text()
-=======
-    assert len(figure.get_lines()) == 0
->>>>>>> c156fa4b
     plt.savefig(BytesIO())
 
     # Test with a customized target value.
@@ -92,7 +76,6 @@
         figure = plot_parallel_coordinate(
             study, params=["param_a"], target=lambda t: t.params["param_b"]
         )
-<<<<<<< HEAD
     axes = figure.get_figure().axes
     assert len(axes) == 2 + 1
     assert axes[0].get_ylim() == (0.0, 2.0)
@@ -106,14 +89,10 @@
     xticklabels = axes[0].get_xticklabels()
     for expected_label, xticklabel in zip(expected_labels, xticklabels):
         assert expected_label == xticklabel.get_text()
-=======
-    assert len(figure.get_lines()) == 0
->>>>>>> c156fa4b
     plt.savefig(BytesIO())
 
     # Test with a customized target name.
     figure = plot_parallel_coordinate(study, target_name="Target Name")
-<<<<<<< HEAD
     axes = figure.get_figure().axes
     assert len(axes) == 3 + 1
     assert axes[0].get_ylim() == (0.0, 2.0)
@@ -128,9 +107,6 @@
     xticklabels = axes[0].get_xticklabels()
     for expected_label, xticklabel in zip(expected_labels, xticklabels):
         assert expected_label == xticklabel.get_text()
-=======
-    assert len(figure.get_lines()) == 0
->>>>>>> c156fa4b
     plt.savefig(BytesIO())
 
     # Test with wrong params that do not exist in trials.
@@ -173,7 +149,6 @@
         )
     )
     figure = plot_parallel_coordinate(study_categorical_params)
-<<<<<<< HEAD
     axes = figure.get_figure().axes
     assert len(axes) == 3 + 1
     assert axes[0].get_ylim() == (0.0, 2.0)
@@ -189,9 +164,6 @@
     xticklabels = axes[0].get_xticklabels()
     for expected_label, xticklabel in zip(expected_labels, xticklabels):
         assert expected_label == xticklabel.get_text()
-=======
-    assert len(figure.get_lines()) == 0
->>>>>>> c156fa4b
     plt.savefig(BytesIO())
 
 
@@ -233,7 +205,6 @@
 
     # Trials are sorted by using param_a and param_b, i.e., trial#1, trial#2, and trial#0.
     figure = plot_parallel_coordinate(study_categorical_params)
-<<<<<<< HEAD
     axes = figure.get_figure().axes
     assert len(axes) == 3 + 1
     assert axes[0].get_ylim() == (0.0, 2.0)
@@ -259,9 +230,6 @@
     xticklabels = axes[0].get_xticklabels()
     for expected_label, xticklabel in zip(expected_labels, xticklabels):
         assert expected_label == xticklabel.get_text()
-=======
-    assert len(figure.get_lines()) == 0
->>>>>>> c156fa4b
     plt.savefig(BytesIO())
 
 
@@ -299,7 +267,6 @@
         )
     )
     figure = plot_parallel_coordinate(study_log_params)
-<<<<<<< HEAD
     axes = figure.get_figure().axes
     assert len(axes) == 3 + 1
     assert axes[0].get_ylim() == (0.0, 1.0)
@@ -313,9 +280,6 @@
     xticklabels = axes[0].get_xticklabels()
     for expected_label, xticklabel in zip(expected_labels, xticklabels):
         assert expected_label == xticklabel.get_text()
-=======
-    assert len(figure.get_lines()) == 0
->>>>>>> c156fa4b
     plt.savefig(BytesIO())
 
 
@@ -336,7 +300,6 @@
 
     # Both hyperparameters contain unique values.
     figure = plot_parallel_coordinate(study_categorical_params)
-<<<<<<< HEAD
     axes = figure.get_figure().axes
     assert len(axes) == 3 + 1
     # Default padding is 5% in Matplotlib.
@@ -360,9 +323,6 @@
     xticklabels = axes[0].get_xticklabels()
     for expected_label, xticklabel in zip(expected_labels, xticklabels):
         assert expected_label == xticklabel.get_text()
-=======
-    assert len(figure.get_lines()) == 0
->>>>>>> c156fa4b
     plt.savefig(BytesIO())
 
     study_categorical_params.add_trial(
@@ -378,7 +338,6 @@
 
     # Still "category_a" contains unique suggested value during the optimization.
     figure = plot_parallel_coordinate(study_categorical_params)
-<<<<<<< HEAD
     axes = figure.get_figure().axes
     assert len(axes) == 3 + 1
     assert axes[0].get_ylim() == (0.0, 2.0)
@@ -515,7 +474,4 @@
 
     figure = plot_parallel_coordinate(study)
     assert len(figure.data) == 1
-=======
-    assert len(figure.get_lines()) == 0
->>>>>>> c156fa4b
     plt.savefig(BytesIO())