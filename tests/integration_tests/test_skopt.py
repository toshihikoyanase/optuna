from mock import call
from mock import patch
import pytest
from skopt.space import space

import optuna
from optuna import distributions
from optuna.structs import FrozenTrial

if optuna.types.TYPE_CHECKING:
    from typing import Any  # NOQA
    from typing import Dict  # NOQA


def test_conversion_from_distribution_to_dimenstion():
    # type: () -> None

    sampler = optuna.integration.SkoptSampler()
    study = optuna.create_study(sampler=sampler)
    with patch('skopt.Optimizer') as mock_object:
        study.optimize(_objective, n_trials=2, catch=())

        dimensions = [
            # Original: trial.suggest_uniform('p0', -3.3, 5.2)
            space.Real(-3.3, 5.2),

            # Original: trial.suggest_uniform('p1', 2.0, 2.0)
            # => Skipped because `skopt.Optimizer` cannot handle an empty `Real` dimension.

            # Original: trial.suggest_loguniform('p2', 0.0001, 0.3)
            space.Real(0.0001, 0.3, prior='log-uniform'),

            # Original: trial.suggest_loguniform('p3', 1.1, 1.1)
            # => Skipped because `skopt.Optimizer` cannot handle an empty `Real` dimension.

            # Original: trial.suggest_int('p4', -100, 8)
            space.Integer(-100, 8),

            # Original: trial.suggest_int('p5', -20, -20)
            # => Skipped because `skopt.Optimizer` cannot handle an empty `Real` dimension.

            # Original: trial.suggest_discrete_uniform('p6', 10, 20, 2)
            space.Integer(0, 5),

            # Original: trial.suggest_discrete_uniform('p7', 0.1, 1.0, 0.1)
            space.Integer(0, 8),

            # Original: trial.suggest_discrete_uniform('p8', 2.2, 2.2, 0.5)
            # => Skipped because `skopt.Optimizer` cannot handle an empty `Real` dimension.

            # Original: trial.suggest_categorical('p9', ['9', '3', '0', '8'])
            space.Categorical(('9', '3', '0', '8'))
        ]
        assert mock_object.mock_calls[0] == call(dimensions)


<<<<<<< HEAD
def test_suggested_value():
    # type: () -> None

    independent_sampler = FirstTrialOnlyRandomSampler()
    sampler = optuna.integration.SkoptSampler(independent_sampler=independent_sampler,
                                              skopt_kwargs={'n_initial_points': 5})

    # direction='minimize'
    study = optuna.create_study(sampler=sampler, direction='minimize')
    study.optimize(_objective, n_trials=10, catch=())
    for trial in study.trials:
        for param_name, param_value in trial._params_in_internal_repr.items():
            assert trial.distributions[param_name]._contains(param_value)

    # direction='maximize'
    study = optuna.create_study(sampler=sampler, direction='maximize')
    study.optimize(_objective, n_trials=10, catch=())
    for trial in study.trials:
        for param_name, param_value in trial._params_in_internal_repr.items():
            assert trial.distributions[param_name]._contains(param_value)


def test_sample_independent():
    # type: () -> None

    sampler = optuna.integration.SkoptSampler()
    study = optuna.create_study(sampler=sampler)

    # First trial.
    def objective0(trial):
        # type: (optuna.trial.Trial) -> float

        p0 = trial.suggest_uniform('p0', 0, 10)
        p1 = trial.suggest_loguniform('p1', 1, 10)
        p2 = trial.suggest_int('p2', 0, 10)
        p3 = trial.suggest_discrete_uniform('p3', 0, 9, 3)
        p4 = trial.suggest_categorical('p4', ['10', '20', '30'])
        return p0 + p1 + p2 + p3 + int(p4)

    with patch.object(sampler, 'sample_independent') as mock_object:
        mock_object.side_effect = [1, 2, 3, 3, '10']

        study.optimize(objective0, n_trials=1)

        # In first trial, all parameters were suggested via `sample_independent`.
        assert mock_object.call_count == 5

    # Second trial.
    def objective1(trial):
        # type: (optuna.trial.Trial) -> float

        # p0, p2 and p4 are deleted.
        p1 = trial.suggest_loguniform('p1', 1, 10)
        p3 = trial.suggest_discrete_uniform('p3', 0, 9, 3)

        # p5 is added.
        p5 = trial.suggest_uniform('p5', 0, 1)

        return p1 + p3 + p5

    with patch.object(sampler, 'sample_independent') as mock_object:
        mock_object.side_effect = [0]

        study.optimize(objective1, n_trials=1)

        assert [call[1][2] for call in mock_object.mock_calls] == ['p5']

    # Third trial.
    def objective2(trial):
        # type: (optuna.trial.Trial) -> float

        p1 = trial.suggest_loguniform('p1', 50, 100)  # The range has been changed
        p3 = trial.suggest_discrete_uniform('p3', 0, 9, 3)
        p5 = trial.suggest_uniform('p5', 0, 1)

        return p1 + p3 + p5

    with patch.object(sampler, 'sample_independent') as mock_object:
        mock_object.side_effect = [90, 0.2]

        study.optimize(objective2, n_trials=1)

        assert [call[1][2] for call in mock_object.mock_calls] == ['p1', 'p5']


=======
>>>>>>> 475efb1e
def test_skopt_kwargs():
    # type: () -> None

    sampler = optuna.integration.SkoptSampler(skopt_kwargs={'base_estimator': "GBRT"})
    study = optuna.create_study(sampler=sampler)

    with patch('skopt.Optimizer') as mock_object:
        study.optimize(lambda t: t.suggest_int('x', -10, 10), n_trials=2)

        dimensions = [space.Integer(-10, 10)]
        assert mock_object.mock_calls[0] == call(dimensions, base_estimator="GBRT")


def test_skopt_kwargs_dimenstions():
    # type: () -> None

    # User specified `dimensions` argument will be ignored in `SkoptSampler`.
    sampler = optuna.integration.SkoptSampler(skopt_kwargs={'dimensions': []})
    study = optuna.create_study(sampler=sampler)

    with patch('skopt.Optimizer') as mock_object:
        study.optimize(lambda t: t.suggest_int('x', -10, 10), n_trials=2)

        expected_dimensions = [space.Integer(-10, 10)]
        assert mock_object.mock_calls[0] == call(expected_dimensions)


def test_is_compatible():
    # type: () -> None

    sampler = optuna.integration.SkoptSampler()
    study = optuna.create_study(sampler=sampler)

    study.optimize(lambda t: t.suggest_uniform('p0', 0, 10), n_trials=1)
    search_space = optuna.samplers.product_search_space(study)
    assert search_space == {'p0': distributions.UniformDistribution(low=0, high=10)}

    optimizer = optuna.integration.skopt._Optimizer(search_space, {})

    # Compatible.
    trial = _create_frozen_trial({'p0': 5},
                                 {'p0': distributions.UniformDistribution(low=0, high=10)})
    assert optimizer._is_compatible(trial)

    # Compatible.
    trial = _create_frozen_trial({'p0': 5},
                                 {'p0': distributions.UniformDistribution(low=0, high=100)})
    assert optimizer._is_compatible(trial)

    # Compatible.
    trial = _create_frozen_trial({
        'p0': 5,
        'p1': 7
    }, {
        'p0': distributions.UniformDistribution(low=0, high=10),
        'p1': distributions.UniformDistribution(low=0, high=10)
    })
    assert optimizer._is_compatible(trial)

    # Incompatible ('p0' doesn't exist).
    trial = _create_frozen_trial({'p1': 5},
                                 {'p1': distributions.UniformDistribution(low=0, high=10)})
    assert not optimizer._is_compatible(trial)

    # Incompatible (the value of 'p0' is out of range).
    trial = _create_frozen_trial({'p0': 20},
                                 {'p0': distributions.UniformDistribution(low=0, high=100)})
    assert not optimizer._is_compatible(trial)

    # Error (different distribution class).
    trial = _create_frozen_trial({'p0': 5},
                                 {'p0': distributions.IntUniformDistribution(low=0, high=10)})
    with pytest.raises(ValueError):
        optimizer._is_compatible(trial)


def _objective(trial):
    # type: (optuna.trial.Trial) -> float

    p0 = trial.suggest_uniform('p0', -3.3, 5.2)
    p1 = trial.suggest_uniform('p1', 2.0, 2.0)
    p2 = trial.suggest_loguniform('p2', 0.0001, 0.3)
    p3 = trial.suggest_loguniform('p3', 1.1, 1.1)
    p4 = trial.suggest_int('p4', -100, 8)
    p5 = trial.suggest_int('p5', -20, -20)
    p6 = trial.suggest_discrete_uniform('p6', 10, 20, 2)
    p7 = trial.suggest_discrete_uniform('p7', 0.1, 1.0, 0.1)
    p8 = trial.suggest_discrete_uniform('p8', 2.2, 2.2, 0.5)
    p9 = trial.suggest_categorical('p9', ['9', '3', '0', '8'])

    return p0 + p1 + p2 + p3 + p4 + p5 + p6 + p7 + p8 + int(p9)


def _create_frozen_trial(params, param_distributions):
    # type: (Dict[str, Any], Dict[str, distributions.BaseDistribution]) -> FrozenTrial

    return FrozenTrial(
        number=0,
        value=1.,
        state=optuna.structs.TrialState.COMPLETE,
        user_attrs={},
        system_attrs={},
        params=params,
        distributions=param_distributions,
        intermediate_values={},
        datetime_start=None,
        datetime_complete=None,
        trial_id=0,
    )<|MERGE_RESOLUTION|>--- conflicted
+++ resolved
@@ -54,94 +54,6 @@
         assert mock_object.mock_calls[0] == call(dimensions)
 
 
-<<<<<<< HEAD
-def test_suggested_value():
-    # type: () -> None
-
-    independent_sampler = FirstTrialOnlyRandomSampler()
-    sampler = optuna.integration.SkoptSampler(independent_sampler=independent_sampler,
-                                              skopt_kwargs={'n_initial_points': 5})
-
-    # direction='minimize'
-    study = optuna.create_study(sampler=sampler, direction='minimize')
-    study.optimize(_objective, n_trials=10, catch=())
-    for trial in study.trials:
-        for param_name, param_value in trial._params_in_internal_repr.items():
-            assert trial.distributions[param_name]._contains(param_value)
-
-    # direction='maximize'
-    study = optuna.create_study(sampler=sampler, direction='maximize')
-    study.optimize(_objective, n_trials=10, catch=())
-    for trial in study.trials:
-        for param_name, param_value in trial._params_in_internal_repr.items():
-            assert trial.distributions[param_name]._contains(param_value)
-
-
-def test_sample_independent():
-    # type: () -> None
-
-    sampler = optuna.integration.SkoptSampler()
-    study = optuna.create_study(sampler=sampler)
-
-    # First trial.
-    def objective0(trial):
-        # type: (optuna.trial.Trial) -> float
-
-        p0 = trial.suggest_uniform('p0', 0, 10)
-        p1 = trial.suggest_loguniform('p1', 1, 10)
-        p2 = trial.suggest_int('p2', 0, 10)
-        p3 = trial.suggest_discrete_uniform('p3', 0, 9, 3)
-        p4 = trial.suggest_categorical('p4', ['10', '20', '30'])
-        return p0 + p1 + p2 + p3 + int(p4)
-
-    with patch.object(sampler, 'sample_independent') as mock_object:
-        mock_object.side_effect = [1, 2, 3, 3, '10']
-
-        study.optimize(objective0, n_trials=1)
-
-        # In first trial, all parameters were suggested via `sample_independent`.
-        assert mock_object.call_count == 5
-
-    # Second trial.
-    def objective1(trial):
-        # type: (optuna.trial.Trial) -> float
-
-        # p0, p2 and p4 are deleted.
-        p1 = trial.suggest_loguniform('p1', 1, 10)
-        p3 = trial.suggest_discrete_uniform('p3', 0, 9, 3)
-
-        # p5 is added.
-        p5 = trial.suggest_uniform('p5', 0, 1)
-
-        return p1 + p3 + p5
-
-    with patch.object(sampler, 'sample_independent') as mock_object:
-        mock_object.side_effect = [0]
-
-        study.optimize(objective1, n_trials=1)
-
-        assert [call[1][2] for call in mock_object.mock_calls] == ['p5']
-
-    # Third trial.
-    def objective2(trial):
-        # type: (optuna.trial.Trial) -> float
-
-        p1 = trial.suggest_loguniform('p1', 50, 100)  # The range has been changed
-        p3 = trial.suggest_discrete_uniform('p3', 0, 9, 3)
-        p5 = trial.suggest_uniform('p5', 0, 1)
-
-        return p1 + p3 + p5
-
-    with patch.object(sampler, 'sample_independent') as mock_object:
-        mock_object.side_effect = [90, 0.2]
-
-        study.optimize(objective2, n_trials=1)
-
-        assert [call[1][2] for call in mock_object.mock_calls] == ['p1', 'p5']
-
-
-=======
->>>>>>> 475efb1e
 def test_skopt_kwargs():
     # type: () -> None
 
