from optuna.integration.lightgbm_tuner.sklearn import LGBMClassifier, LGBMModel, LGBMRegressor  # NOQA
from optuna.integration.lightgbm_tuner.optimize import LightGBMTuner
from optuna import type_checking

if type_checking.TYPE_CHECKING:
    from typing import Any  # NOQA


def train(*args, **kwargs):
<<<<<<< HEAD
    # type: (Any, Any) -> Any
    """Wrapper function of LightGBM API: train()
=======
    # type: (List[Any], Optional[Dict[Any, Any]]) -> Any
    """Wrapper of LightGBM Training API to tune hyperparameters.
>>>>>>> 944cb1d0

    .. warning::

        This feature is experimental. The interface may be changed in the future.

    It tunes important hyperparameters (e.g., `min_child_samples` and `feature_fraction`) in a
    stepwise manner. Arguments and keyword arguments for `lightgbm.train()
    <https://lightgbm.readthedocs.io/en/latest/pythonapi/lightgbm.train.html>`_ can be passed.
    """

    auto_booster = LightGBMTuner(*args, **kwargs)
    booster = auto_booster.run()
    return booster<|MERGE_RESOLUTION|>--- conflicted
+++ resolved
@@ -7,13 +7,8 @@
 
 
 def train(*args, **kwargs):
-<<<<<<< HEAD
     # type: (Any, Any) -> Any
-    """Wrapper function of LightGBM API: train()
-=======
-    # type: (List[Any], Optional[Dict[Any, Any]]) -> Any
     """Wrapper of LightGBM Training API to tune hyperparameters.
->>>>>>> 944cb1d0
 
     .. warning::
 
