--- conflicted
+++ resolved
@@ -286,14 +286,6 @@
             if not isinstance(
                 distribution,
                 (
-<<<<<<< HEAD
-                    optuna.distributions.IntUniformDistribution,
-                    optuna.distributions.IntLogUniformDistribution,
-=======
-                    optuna.distributions.UniformDistribution,
-                    optuna.distributions.LogUniformDistribution,
-                    optuna.distributions.DiscreteUniformDistribution,
->>>>>>> dee665df
                     optuna.distributions.FloatDistribution,
                     optuna.distributions.IntDistribution,
                 ),
