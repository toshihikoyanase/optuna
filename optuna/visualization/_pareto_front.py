import collections
import json
from typing import Any
from typing import Callable
from typing import Dict
from typing import List
from typing import NamedTuple
from typing import Optional
from typing import Sequence
from typing import Tuple
from typing import Union
import warnings

import optuna
from optuna._experimental import experimental
from optuna.study import Study
from optuna.study._multi_objective import _get_pareto_front_trials_by_trials
from optuna.trial import FrozenTrial
from optuna.trial import TrialState
from optuna.visualization._plotly_imports import _imports


if _imports.is_successful():
    from optuna.visualization._plotly_imports import go

_logger = optuna.logging.get_logger(__name__)


class _ParetoFrontInfo(NamedTuple):
    n_targets: int
    target_names: Sequence[str]
    best_trials_with_values: Optional[Sequence[Tuple[FrozenTrial, Sequence[float]]]]
    non_best_trials_with_values: Optional[Sequence[Tuple[FrozenTrial, Sequence[float]]]]
    infeasible_trials_with_values: Optional[Sequence[Tuple[FrozenTrial, Sequence[float]]]]
    axis_order: Sequence[int]


@experimental("2.4.0")
def plot_pareto_front(
    study: Study,
    *,
    target_names: Optional[List[str]] = None,
    include_dominated_trials: bool = True,
    axis_order: Optional[List[int]] = None,
    constraints_func: Optional[Callable[[FrozenTrial], Sequence[float]]] = None,
    targets: Optional[Callable[[FrozenTrial], Sequence[float]]] = None,
) -> "go.Figure":
    """Plot the Pareto front of a study.

    .. seealso::
        Please refer to :ref:`multi_objective` for the tutorial of the Pareto front visualization.

    Example:

        The following code snippet shows how to plot the Pareto front of a study.

        .. plotly::

            import optuna


            def objective(trial):
                x = trial.suggest_float("x", 0, 5)
                y = trial.suggest_float("y", 0, 3)

                v0 = 4 * x ** 2 + 4 * y ** 2
                v1 = (x - 5) ** 2 + (y - 5) ** 2
                return v0, v1


            study = optuna.create_study(directions=["minimize", "minimize"])
            study.optimize(objective, n_trials=50)

            fig = optuna.visualization.plot_pareto_front(study)
            fig.show()

    Args:
        study:
            A :class:`~optuna.study.Study` object whose trials are plotted for their objective
            values. ``study.n_objectives`` must be eigher 2 or 3.
        target_names:
            Objective name list used as the axis titles. If :obj:`None` is specified,
            "Objective {objective_index}" is used instead.
        include_dominated_trials:
            A flag to include all dominated trial's objective values.
        axis_order:
            A list of indices indicating the axis order. If :obj:`None` is specified,
            default order is used.
        constraints_func:
            An optional function that computes the objective constraints. It must take a
            :class:`~optuna.trial.FrozenTrial` and return the constraints. The return value must
            be a sequence of :obj:`float` s. A value strictly larger than 0 means that a
            constraint is violated. A value equal to or smaller than 0 is considered feasible.
            This specification is the same as in, for example,
            :class:`~optuna.integration.NSGAIISampler`.

            If given, trials are classified into three categories: feasible and best, feasible but
            non-best, and infeasible. Categories are shown in different colors. Here, whether a
            trial is best (on Pareto front) or not is determined ignoring all infeasible trials.
        targets:
            A function that returns targets values to display.
            The argument to this function is :class:`~optuna.trial.FrozenTrial`.

            .. note::
                Added in v3.0.0 as an experimental feature. The interface may change in newer
                versions without prior notice.
                See https://github.com/optuna/optuna/releases/tag/v3.0.0.

    Returns:
        A :class:`plotly.graph_objs.Figure` object.
<<<<<<< HEAD
=======

    Raises:
        :exc:`ValueError`:
            If the number of objectives of ``study`` isn't 2 or 3.
        :exc:`ValueError`:
            If ``targets`` returns something other than sequence.
        :exc:`ValueError`:
            If the number of target values to display isn't 2 or 3.
        :exc:`ValueError`:
            If ``targets`` is specified for empty studies and ``target_names`` is :obj:`None`.
        :exc:`ValueError`:
            If using both ``targets`` and ``axis_order``.

>>>>>>> 852586a6
    """

    _imports.check()

    info = _get_pareto_front_info(
        study, target_names, include_dominated_trials, axis_order, constraints_func, targets
    )

    if constraints_func is None:
        data = [
            _make_scatter_object(
                info.n_targets,
                info.axis_order,
                include_dominated_trials,
                info.non_best_trials_with_values,
                hovertemplate="%{text}<extra>Trial</extra>",
                dominated_trials=True,
            ),
            _make_scatter_object(
                info.n_targets,
                info.axis_order,
                include_dominated_trials,
                info.best_trials_with_values,
                hovertemplate="%{text}<extra>Best Trial</extra>",
                dominated_trials=False,
            ),
        ]
    else:
        data = [
            _make_scatter_object(
                info.n_targets,
                info.axis_order,
                include_dominated_trials,
                info.infeasible_trials_with_values,
                hovertemplate="%{text}<extra>Infeasible Trial</extra>",
                infeasible=True,
            ),
            _make_scatter_object(
                info.n_targets,
                info.axis_order,
                include_dominated_trials,
                info.non_best_trials_with_values,
                hovertemplate="%{text}<extra>Feasible Trial</extra>",
                dominated_trials=True,
            ),
            _make_scatter_object(
                info.n_targets,
                info.axis_order,
                include_dominated_trials,
                info.best_trials_with_values,
                hovertemplate="%{text}<extra>Best Trial</extra>",
                dominated_trials=False,
            ),
        ]

    if info.n_targets == 2:
        layout = go.Layout(
            title="Pareto-front Plot",
            xaxis_title=info.target_names[info.axis_order[0]],
            yaxis_title=info.target_names[info.axis_order[1]],
        )
    else:
        layout = go.Layout(
            title="Pareto-front Plot",
            scene={
                "xaxis_title": info.target_names[info.axis_order[0]],
                "yaxis_title": info.target_names[info.axis_order[1]],
                "zaxis_title": info.target_names[info.axis_order[2]],
            },
        )
    return go.Figure(data=data, layout=layout)


def _get_pareto_front_info(
    study: Study,
    target_names: Optional[List[str]] = None,
    include_dominated_trials: bool = True,
    axis_order: Optional[List[int]] = None,
    constraints_func: Optional[Callable[[FrozenTrial], Sequence[float]]] = None,
    targets: Optional[Callable[[FrozenTrial], Sequence[float]]] = None,
) -> _ParetoFrontInfo:
    if axis_order is not None:
        warnings.warn(
            "`axis_order` has been deprecated in v3.0.0. "
            "This feature will be removed in v5.0.0. "
            "See https://github.com/optuna/optuna/releases/tag/v3.0.0.",
            DeprecationWarning,
        )

    if targets is not None and axis_order is not None:
        raise ValueError(
            "Using both `targets` and `axis_order` is not supported. "
            "Use either `targets` or `axis_order`."
        )

    if constraints_func is not None:
        feasible_trials = []
        infeasible_trials = []
        for trial in study.get_trials(states=(TrialState.COMPLETE,)):
            if all(map(lambda x: x <= 0.0, constraints_func(trial))):
                feasible_trials.append(trial)
            else:
                infeasible_trials.append(trial)
        best_trials = _get_pareto_front_trials_by_trials(feasible_trials, study.directions)
        if include_dominated_trials:
            non_best_trials = _get_non_pareto_front_trials(feasible_trials, best_trials)
        else:
            non_best_trials = []

        if len(best_trials) == 0:
            _logger.warning("Your study does not have any completed and feasible trials.")
    else:
        best_trials = study.best_trials
        if len(best_trials) == 0:
            _logger.warning("Your study does not have any completed trials.")

        if include_dominated_trials:
            non_best_trials = _get_non_pareto_front_trials(
                study.get_trials(deepcopy=False), best_trials
            )
        else:
            non_best_trials = []
        infeasible_trials = []

    _targets = targets
    if _targets is None:
        if len(study.directions) in (2, 3):
            _targets = _targets_default
        else:
            raise ValueError(
                "`plot_pareto_front` function only supports 2 or 3 objective"
                " studies when using `targets` is `None`. Please use `targets`"
                " if your objective studies have more than 3 objectives."
            )

    def _make_trials_with_values(
        trials: Optional[List[FrozenTrial]],
        targets: Callable[[FrozenTrial], Sequence[float]],
    ) -> Optional[Sequence[Tuple[FrozenTrial, Sequence[float]]]]:
        if trials is None:
            return None
        return [(trial, targets(trial)) for trial in trials]

    best_trials_with_values = _make_trials_with_values(best_trials, _targets)
    non_best_trials_with_values = _make_trials_with_values(non_best_trials, _targets)
    infeasible_trials_with_values = _make_trials_with_values(infeasible_trials, _targets)

    def _infer_n_targets(
        trials_with_values: Optional[Sequence[Tuple[FrozenTrial, Sequence[float]]]]
    ) -> Optional[int]:
        if trials_with_values is not None and len(trials_with_values) > 0:
            if not isinstance(trials_with_values[0][1], collections.abc.Sequence):
                raise ValueError(
                    "`targets` should return a sequence of target values."
                    " your `targets` returns {}".format(type(trials_with_values[0][1]))
                )
            return len(trials_with_values[0][1])
        return None

    # Check for `non_best_trials_with_values` can be skipped, because if `best_trials_with_values`
    # is empty, then `non_best_trials_with_values` will also be empty.
    n_targets = _infer_n_targets(best_trials_with_values) or _infer_n_targets(
        infeasible_trials_with_values
    )
    if n_targets is None:
        if target_names is not None:
            n_targets = len(target_names)
        elif targets is None:
            n_targets = len(study.directions)
        else:
            raise ValueError(
                "If `targets` is specified for empty studies, `target_names` must be specified."
            )

    if target_names is None:
        target_names = [f"Objective {i}" for i in range(n_targets)]
    elif len(target_names) != n_targets:
        raise ValueError(f"The length of `target_names` is supposed to be {n_targets}.")

    if axis_order is None:
        axis_order = list(range(n_targets))
    else:
        if len(axis_order) != n_targets:
            raise ValueError(
                f"Size of `axis_order` {axis_order}. Expect: {n_targets}, "
                f"Actual: {len(axis_order)}."
            )
        if len(set(axis_order)) != n_targets:
            raise ValueError(f"Elements of given `axis_order` {axis_order} are not unique!.")
        if max(axis_order) > n_targets - 1:
            raise ValueError(
                f"Given `axis_order` {axis_order} contains invalid index {max(axis_order)} "
                f"higher than {n_targets - 1}."
            )
        if min(axis_order) < 0:
            raise ValueError(
                f"Given `axis_order` {axis_order} contains invalid index {min(axis_order)} "
                "lower than 0."
            )

    return _ParetoFrontInfo(
        n_targets=n_targets,
        target_names=target_names,
        best_trials_with_values=best_trials_with_values,
        non_best_trials_with_values=non_best_trials_with_values,
        infeasible_trials_with_values=infeasible_trials_with_values,
        axis_order=axis_order,
    )


def _targets_default(trial: FrozenTrial) -> Sequence[float]:
    return trial.values


def _get_non_pareto_front_trials(
    trials: List[FrozenTrial], pareto_trials: List[FrozenTrial]
) -> List[FrozenTrial]:

    non_pareto_trials = []
    for trial in trials:
        if trial.state == TrialState.COMPLETE and trial not in pareto_trials:
            non_pareto_trials.append(trial)
    return non_pareto_trials


def _make_json_compatible(value: Any) -> Any:
    try:
        json.dumps(value)
        return value
    except TypeError:
        # the value can't be converted to JSON directly, so return a string representation
        return str(value)


def _make_scatter_object(
    n_targets: int,
    axis_order: Sequence[int],
    include_dominated_trials: bool,
    trials_with_values: Optional[Sequence[Tuple[FrozenTrial, Sequence[float]]]],
    hovertemplate: str,
    infeasible: bool = False,
    dominated_trials: bool = False,
) -> Union["go.Scatter", "go.Scatter3d"]:
    trials_with_values = trials_with_values or []

    assert n_targets in (2, 3)
    marker = _make_marker(
        [trial for trial, _ in trials_with_values],
        include_dominated_trials,
        dominated_trials=dominated_trials,
        infeasible=infeasible,
    )
    if n_targets == 2:
        return go.Scatter(
            x=[values[axis_order[0]] for _, values in trials_with_values],
            y=[values[axis_order[1]] for _, values in trials_with_values],
            text=[_make_hovertext(trial) for trial, _ in trials_with_values],
            mode="markers",
            hovertemplate=hovertemplate,
            marker=marker,
            showlegend=False,
        )
    else:
        assert n_targets == 3
        return go.Scatter3d(
            x=[values[axis_order[0]] for _, values in trials_with_values],
            y=[values[axis_order[1]] for _, values in trials_with_values],
            z=[values[axis_order[2]] for _, values in trials_with_values],
            text=[_make_hovertext(trial) for trial, _ in trials_with_values],
            mode="markers",
            hovertemplate=hovertemplate,
            marker=marker,
            showlegend=False,
        )


def _make_hovertext(trial: FrozenTrial) -> str:
    user_attrs = {key: _make_json_compatible(value) for key, value in trial.user_attrs.items()}
    user_attrs_dict = {"user_attrs": user_attrs} if user_attrs else {}
    text = json.dumps(
        {
            "number": trial.number,
            "values": trial.values,
            "params": trial.params,
            **user_attrs_dict,
        },
        indent=2,
    )
    return text.replace("\n", "<br>")


def _make_marker(
    trials: Sequence[FrozenTrial],
    include_dominated_trials: bool,
    dominated_trials: bool = False,
    infeasible: bool = False,
) -> Dict[str, Any]:
    if dominated_trials and not include_dominated_trials:
        assert len(trials) == 0

    if infeasible:
        return {
            "color": "#cccccc",
        }
    elif dominated_trials:
        return {
            "line": {"width": 0.5, "color": "Grey"},
            "color": [t.number for t in trials],
            "colorscale": "Blues",
            "colorbar": {
                "title": "Trial",
            },
        }
    else:
        return {
            "line": {"width": 0.5, "color": "Grey"},
            "color": [t.number for t in trials],
            "colorscale": "Reds",
            "colorbar": {
                "title": "Best Trial",
                "x": 1.1 if include_dominated_trials else 1,
                "xpad": 40,
            },
        }<|MERGE_RESOLUTION|>--- conflicted
+++ resolved
@@ -108,8 +108,6 @@
 
     Returns:
         A :class:`plotly.graph_objs.Figure` object.
-<<<<<<< HEAD
-=======
 
     Raises:
         :exc:`ValueError`:
@@ -123,7 +121,6 @@
         :exc:`ValueError`:
             If using both ``targets`` and ``axis_order``.
 
->>>>>>> 852586a6
     """
 
     _imports.check()
