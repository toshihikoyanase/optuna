"""Optuna CLI module.

This module is implemented using cliff. It follows
[the demoapp](https://docs.openstack.org/cliff/latest/user/demoapp.html).

If you want to add a new command, you also need to update `entry_points` in `setup.py`.
c.f. https://docs.openstack.org/cliff/latest/user/demoapp.html#setup-py
"""

from argparse import ArgumentParser  # NOQA
from argparse import Namespace  # NOQA
import datetime
from enum import Enum
from importlib.machinery import SourceFileLoader
import json
import logging
import sys
import types
from typing import Any
from typing import Dict
from typing import List
from typing import Optional
from typing import Tuple
from typing import Union
import warnings

from cliff.app import App
from cliff.command import Command
from cliff.commandmanager import CommandManager
import yaml

import optuna
<<<<<<< HEAD
from optuna._deprecated import deprecated
from optuna._imports import _LazyImport
=======
>>>>>>> d2b0aefd
from optuna.exceptions import CLIUsageError
from optuna.exceptions import ExperimentalWarning
from optuna.storages import RDBStorage
from optuna.trial import TrialState


_dataframe = _LazyImport("optuna.study._dataframe")

_DATETIME_FORMAT = "%Y-%m-%d %H:%M:%S"


def _check_storage_url(storage_url: Optional[str]) -> str:

    if storage_url is None:
        raise CLIUsageError("Storage URL is not specified.")
    return storage_url


def _format_value(value: Any) -> Any:
    #  Format value that can be serialized to JSON or YAML.
    if value is None or isinstance(value, (int, float)):
        return value
    elif isinstance(value, datetime.datetime):
        return value.strftime(_DATETIME_FORMAT)
    elif isinstance(value, list):
        return list(_format_value(v) for v in value)
    elif isinstance(value, tuple):
        return tuple(_format_value(v) for v in value)
    elif isinstance(value, dict):
        return {_format_value(k): _format_value(v) for k, v in value.items()}
    else:
        return str(value)


def _convert_to_dict(
    records: List[Dict[Tuple[str, str], Any]], columns: List[Tuple[str, str]], flatten: bool
) -> Tuple[List[Dict[str, Any]], List[str]]:
    header = []
    ret = []
    if flatten:
        for column in columns:
            if column[1] != "":
                header.append(f"{column[0]}_{column[1]}")
            elif any(isinstance(record.get(column), (list, tuple)) for record in records):
                max_length = 0
                for record in records:
                    if column in record:
                        max_length = max(max_length, len(record[column]))
                for i in range(max_length):
                    header.append(f"{column[0]}_{i}")
            else:
                header.append(column[0])
        for record in records:
            row = {}
            for column in columns:
                if column not in record:
                    continue
                value = _format_value(record[column])
                if column[1] != "":
                    row[f"{column[0]}_{column[1]}"] = value
                elif any(isinstance(record.get(column), (list, tuple)) for record in records):
                    for i, v in enumerate(value):
                        row[f"{column[0]}_{i}"] = v
                else:
                    row[f"{column[0]}"] = value
            ret.append(row)
    else:
        for column in columns:
            if column[0] not in header:
                header.append(column[0])
        for record in records:
            attrs: Dict[str, Any] = {column_name: {} for column_name in header}
            for column in columns:
                if column not in record:
                    continue
                value = _format_value(record[column])
                if isinstance(column[1], int):
                    # Reconstruct list of values. `_dataframe._create_records_and_aggregate_column`
                    # returns indices of list as the second key of column.
                    if attrs[column[0]] == {}:
                        attrs[column[0]] = []
                    attrs[column[0]] += [None] * max(column[1] + 1 - len(attrs[column[0]]), 0)
                    attrs[column[0]][column[1]] = value
                elif column[1] != "":
                    attrs[column[0]][column[1]] = value
                else:
                    attrs[column[0]] = value
            ret.append(attrs)

    return ret, header


class ValueType(Enum):
    NONE = 0
    NUMERIC = 1
    STRING = 2


class CellValue:
    def __init__(self, value: Any) -> None:
        self.value = value
        if value is None:
            self.value_type = ValueType.NONE
        elif isinstance(value, (int, float)):
            self.value_type = ValueType.NUMERIC
        else:
            self.value_type = ValueType.STRING

    def __str__(self) -> str:
        if isinstance(self.value, datetime.datetime):
            return self.value.strftime(_DATETIME_FORMAT)
        else:
            return str(self.value)

    def width(self) -> int:
        return len(str(self.value))

    def get_string(self, value_type: ValueType, width: int) -> str:
        value = str(self.value)
        if self.value is None:
            return " " * width
        elif value_type == ValueType.NUMERIC:
            return f"{value:>{width}}"
        else:
            return f"{value:<{width}}"


def _dump_table(records: List[Dict[str, Any]], header: List[str]) -> str:
    rows = []
    for record in records:
        row = []
        for column_name in header:
            row.append(CellValue(record.get(column_name)))
        rows.append(row)

    separator = "+"
    header_string = "|"
    rows_string = ["|" for _ in rows]
    for column in range(len(header)):
        value_types = [row[column].value_type for row in rows]
        value_type = ValueType.NUMERIC
        for t in value_types:
            if t == ValueType.STRING:
                value_type = ValueType.STRING
        max_width = max(len(header[column]), max(row[column].width() for row in rows))
        separator += "-" * (max_width + 2) + "+"
        if value_type == ValueType.NUMERIC:
            header_string += f" {header[column]:>{max_width}} |"
        else:
            header_string += f" {header[column]:<{max_width}} |"
        for i, row in enumerate(rows):
            rows_string[i] += " " + row[column].get_string(value_type, max_width) + " |"

    ret = ""
    ret += separator + "\n"
    ret += header_string + "\n"
    ret += separator + "\n"
    ret += "\n".join(rows_string) + "\n"
    ret += separator + "\n"

    return ret


def _format_output(
    records: Union[List[Dict[Tuple[str, str], Any]], Dict[Tuple[str, str], Any]],
    columns: List[Tuple[str, str]],
    output_format: str,
    flatten: bool,
) -> str:
    if isinstance(records, list):
        values, header = _convert_to_dict(records, columns, flatten)
    else:
        values, header = _convert_to_dict([records], columns, flatten)

    if output_format == "table":
        return _dump_table(values, header).strip()
    elif output_format == "json":
        if isinstance(records, list):
            return json.dumps(values).strip()
        else:
            return json.dumps(values[0]).strip()
    elif output_format == "yaml":
        if isinstance(records, list):
            return yaml.safe_dump(values).strip()
        else:
            return yaml.safe_dump(values[0]).strip()
    else:
        raise CLIUsageError(f"Optuna CLI does not supported the {output_format} format.")


class _BaseCommand(Command):
    def __init__(self, *args: Any, **kwargs: Any) -> None:

        super().__init__(*args, **kwargs)
        self.logger = optuna.logging.get_logger(__name__)


class _CreateStudy(_BaseCommand):
    """Create a new study."""

    def get_parser(self, prog_name: str) -> ArgumentParser:

        parser = super(_CreateStudy, self).get_parser(prog_name)
        parser.add_argument(
            "--study-name",
            default=None,
            help="A human-readable name of a study to distinguish it from others.",
        )
        parser.add_argument(
            "--direction",
            default=None,
            type=str,
            choices=("minimize", "maximize"),
            help="Set direction of optimization to a new study. Set 'minimize' "
            "for minimization and 'maximize' for maximization.",
        )
        parser.add_argument(
            "--skip-if-exists",
            default=False,
            action="store_true",
            help="If specified, the creation of the study is skipped "
            "without any error when the study name is duplicated.",
        )
        parser.add_argument(
            "--directions",
            type=str,
            default=None,
            choices=("minimize", "maximize"),
            help="Set directions of optimization to a new study."
            " Put whitespace between directions. Each direction should be"
            ' either "minimize" or "maximize".',
            nargs="+",
        )
        return parser

    def take_action(self, parsed_args: Namespace) -> None:

        storage_url = _check_storage_url(self.app_args.storage)
        storage = optuna.storages.get_storage(storage_url)
        study_name = optuna.create_study(
            storage=storage,
            study_name=parsed_args.study_name,
            direction=parsed_args.direction,
            directions=parsed_args.directions,
            load_if_exists=parsed_args.skip_if_exists,
        ).study_name
        print(study_name)


class _DeleteStudy(_BaseCommand):
    """Delete a specified study."""

    def get_parser(self, prog_name: str) -> ArgumentParser:

        parser = super(_DeleteStudy, self).get_parser(prog_name)
        parser.add_argument("--study-name", default=None, help="The name of the study to delete.")
        return parser

    def take_action(self, parsed_args: Namespace) -> None:

        storage_url = _check_storage_url(self.app_args.storage)
        storage = optuna.storages.get_storage(storage_url)
        study_id = storage.get_study_id_from_name(parsed_args.study_name)
        storage.delete_study(study_id)


class _StudySetUserAttribute(_BaseCommand):
    """Set a user attribute to a study."""

    def get_parser(self, prog_name: str) -> ArgumentParser:

        parser = super(_StudySetUserAttribute, self).get_parser(prog_name)
        parser.add_argument(
            "--study", default=None, help="This argument is deprecated. Use --study-name instead."
        )
        parser.add_argument(
            "--study-name",
            default=None,
            help="The name of the study to set the user attribute to.",
        )
        parser.add_argument("--key", "-k", required=True, help="Key of the user attribute.")
        parser.add_argument("--value", "-v", required=True, help="Value to be set.")
        return parser

    def take_action(self, parsed_args: Namespace) -> None:

        storage_url = _check_storage_url(self.app_args.storage)

        if parsed_args.study and parsed_args.study_name:
            raise ValueError(
                "Both `--study-name` and the deprecated `--study` was specified. "
                "Please remove the `--study` flag."
            )
        elif parsed_args.study:
            message = "The use of `--study` is deprecated. Please use `--study-name` instead."
            warnings.warn(message, FutureWarning)
            study = optuna.load_study(storage=storage_url, study_name=parsed_args.study)
        elif parsed_args.study_name:
            study = optuna.load_study(storage=storage_url, study_name=parsed_args.study_name)
        else:
            raise ValueError("Missing study name. Please use `--study-name`.")

        study.set_user_attr(parsed_args.key, parsed_args.value)

        self.logger.info("Attribute successfully written.")


class _Studies(_BaseCommand):
    """Show a list of studies."""

    _study_list_header = [
        ("name", ""),
        ("direction", ""),
        ("n_trials", ""),
        ("datetime_start", ""),
    ]

    def get_parser(self, prog_name: str) -> ArgumentParser:

        parser = super(_Studies, self).get_parser(prog_name)
        parser.add_argument(
            "-f",
            "--format",
            type=str,
            choices=("json", "table", "yaml"),
            default="table",
            help="Output format.",
        )
        parser.add_argument(
            "--flatten",
            default=False,
            action="store_true",
            help="Flatten nested columns such as directions.",
        )
        return parser

    def take_action(self, parsed_args: Namespace) -> None:

        storage_url = _check_storage_url(self.app_args.storage)
        summaries = optuna.get_all_study_summaries(storage=storage_url)

        records = []
        for s in summaries:
            start = (
                s.datetime_start.strftime(_DATETIME_FORMAT)
                if s.datetime_start is not None
                else None
            )
            record: Dict[Tuple[str, str], Any] = {}
            record[("name", "")] = s.study_name
            record[("direction", "")] = tuple(d.name for d in s.directions)
            record[("n_trials", "")] = s.n_trials
            record[("datetime_start", "")] = start
            records.append(record)

        print(
            _format_output(
                records, self._study_list_header, parsed_args.format, parsed_args.flatten
            )
        )


class _Trials(_BaseCommand):
    """Show a list of trials."""

    def get_parser(self, prog_name: str) -> ArgumentParser:

        parser = super(_Trials, self).get_parser(prog_name)
        parser.add_argument(
            "--study-name",
            type=str,
            required=True,
            help="The name of the study which includes trials.",
        )
        parser.add_argument(
            "-f",
            "--format",
            type=str,
            choices=("json", "table", "yaml"),
            default="table",
            help="Output format.",
        )
        parser.add_argument(
            "--flatten",
            default=False,
            action="store_true",
            help="Flatten nested columns such as params and user_attrs.",
        )
        return parser

    def take_action(self, parsed_args: Namespace) -> None:

        warnings.warn(
            "'trials' is an experimental CLI command. The interface can change in the future.",
            ExperimentalWarning,
        )

        storage_url = _check_storage_url(self.app_args.storage)
        study = optuna.load_study(storage=storage_url, study_name=parsed_args.study_name)
        attrs = (
            "number",
            "value" if not study._is_multi_objective() else "values",
            "datetime_start",
            "datetime_complete",
            "duration",
            "params",
            "user_attrs",
            "state",
        )

        records, columns = _dataframe._create_records_and_aggregate_column(study, attrs)
        print(_format_output(records, columns, parsed_args.format, parsed_args.flatten))


class _BestTrial(_BaseCommand):
    """Show the best trial."""

    def get_parser(self, prog_name: str) -> ArgumentParser:

        parser = super(_BestTrial, self).get_parser(prog_name)
        parser.add_argument(
            "--study-name",
            type=str,
            required=True,
            help="The name of the study to get the best trial.",
        )
        parser.add_argument(
            "-f",
            "--format",
            type=str,
            choices=("json", "table", "yaml"),
            default="table",
            help="Output format.",
        )
        parser.add_argument(
            "--flatten",
            default=False,
            action="store_true",
            help="Flatten nested columns such as params and user_attrs.",
        )
        return parser

    def take_action(self, parsed_args: Namespace) -> None:

        warnings.warn(
            "'best-trial' is an experimental CLI command. The interface can change in the future.",
            ExperimentalWarning,
        )

        storage_url = _check_storage_url(self.app_args.storage)
        study = optuna.load_study(storage=storage_url, study_name=parsed_args.study_name)
        attrs = (
            "number",
            "value" if not study._is_multi_objective() else "values",
            "datetime_start",
            "datetime_complete",
            "duration",
            "params",
            "user_attrs",
            "state",
        )

        records, columns = _dataframe._create_records_and_aggregate_column(study, attrs)
        print(
            _format_output(
                records[study.best_trial.number], columns, parsed_args.format, parsed_args.flatten
            )
        )


class _BestTrials(_BaseCommand):
    """Show a list of trials located at the Pareto front."""

    def get_parser(self, prog_name: str) -> ArgumentParser:

        parser = super(_BestTrials, self).get_parser(prog_name)
        parser.add_argument(
            "--study-name",
            type=str,
            required=True,
            help="The name of the study to get the best trials (trials at the Pareto front).",
        )
        parser.add_argument(
            "-f",
            "--format",
            type=str,
            choices=("json", "table", "yaml"),
            default="table",
            help="Output format.",
        )
        parser.add_argument(
            "--flatten",
            default=False,
            action="store_true",
            help="Flatten nested columns such as params and user_attrs.",
        )
        return parser

    def take_action(self, parsed_args: Namespace) -> None:

        warnings.warn(
            "'best-trials' is an experimental CLI command. The interface can change in the "
            "future.",
            ExperimentalWarning,
        )

        storage_url = _check_storage_url(self.app_args.storage)
        study = optuna.load_study(storage=storage_url, study_name=parsed_args.study_name)
        best_trials = [trial.number for trial in study.best_trials]
        attrs = (
            "number",
            "value" if not study._is_multi_objective() else "values",
            "datetime_start",
            "datetime_complete",
            "duration",
            "params",
            "user_attrs",
            "state",
        )

        records, columns = _dataframe._create_records_and_aggregate_column(study, attrs)
        best_records = list(filter(lambda record: record[("number", "")] in best_trials, records))
        print(_format_output(best_records, columns, parsed_args.format, parsed_args.flatten))


class _StudyOptimize(_BaseCommand):
    """Start optimization of a study. Deprecated since version 2.0.0."""

    def get_parser(self, prog_name: str) -> ArgumentParser:

        parser = super(_StudyOptimize, self).get_parser(prog_name)
        parser.add_argument(
            "--n-trials",
            type=int,
            help="The number of trials. If this argument is not given, as many "
            "trials run as possible.",
        )
        parser.add_argument(
            "--timeout",
            type=float,
            help="Stop study after the given number of second(s). If this argument"
            " is not given, as many trials run as possible.",
        )
        parser.add_argument(
            "--n-jobs",
            type=int,
            default=1,
            help="The number of parallel jobs. If this argument is set to -1, the "
            "number is set to CPU counts.",
        )
        parser.add_argument(
            "--study", default=None, help="This argument is deprecated. Use --study-name instead."
        )
        parser.add_argument(
            "--study-name", default=None, help="The name of the study to start optimization on."
        )
        parser.add_argument(
            "file", help="Python script file where the objective function resides."
        )
        parser.add_argument("method", help="The method name of the objective function.")
        return parser

    def take_action(self, parsed_args: Namespace) -> int:

        message = (
            "The use of the `study optimize` command is deprecated. Please execute your Python "
            "script directly instead."
        )
        warnings.warn(message, FutureWarning)

        storage_url = _check_storage_url(self.app_args.storage)

        if parsed_args.study and parsed_args.study_name:
            raise ValueError(
                "Both `--study-name` and the deprecated `--study` was specified. "
                "Please remove the `--study` flag."
            )
        elif parsed_args.study:
            message = "The use of `--study` is deprecated. Please use `--study-name` instead."
            warnings.warn(message, FutureWarning)
            study = optuna.load_study(storage=storage_url, study_name=parsed_args.study)
        elif parsed_args.study_name:
            study = optuna.load_study(storage=storage_url, study_name=parsed_args.study_name)
        else:
            raise ValueError("Missing study name. Please use `--study-name`.")

        # We force enabling the debug flag. As we are going to execute user codes, we want to show
        # exception stack traces by default.
        self.app.options.debug = True

        module_name = "optuna_target_module"
        target_module = types.ModuleType(module_name)
        loader = SourceFileLoader(module_name, parsed_args.file)
        loader.exec_module(target_module)

        try:
            target_method = getattr(target_module, parsed_args.method)
        except AttributeError:
            self.logger.error(
                "Method {} not found in file {}.".format(parsed_args.method, parsed_args.file)
            )
            return 1

        study.optimize(
            target_method,
            n_trials=parsed_args.n_trials,
            timeout=parsed_args.timeout,
            n_jobs=parsed_args.n_jobs,
        )
        return 0


class _StorageUpgrade(_BaseCommand):
    """Upgrade the schema of a storage."""

    def get_parser(self, prog_name: str) -> ArgumentParser:

        parser = super(_StorageUpgrade, self).get_parser(prog_name)
        return parser

    def take_action(self, parsed_args: Namespace) -> None:

        storage_url = _check_storage_url(self.app_args.storage)
        if storage_url.startswith("redis"):
            self.logger.info("This storage does not support upgrade yet.")
            return
        storage = RDBStorage(storage_url, skip_compatibility_check=True)
        current_version = storage.get_current_version()
        head_version = storage.get_head_version()
        known_versions = storage.get_all_versions()
        if current_version == head_version:
            self.logger.info("This storage is up-to-date.")
        elif current_version in known_versions:
            self.logger.info("Upgrading the storage schema to the latest version.")
            storage.upgrade()
            self.logger.info("Completed to upgrade the storage.")
        else:
            warnings.warn(
                "Your optuna version seems outdated against the storage version. "
                "Please try updating optuna to the latest version by "
                "`$ pip install -U optuna`."
            )


class _Ask(_BaseCommand):
    """Create a new trial and suggest parameters."""

    def get_parser(self, prog_name: str) -> ArgumentParser:

        parser = super(_Ask, self).get_parser(prog_name)
        parser.add_argument("--study-name", type=str, help="Name of study.")
        parser.add_argument(
            "--direction",
            type=str,
            choices=("minimize", "maximize"),
            help="Direction of optimization.",
        )
        parser.add_argument(
            "--directions",
            type=str,
            nargs="+",
            choices=("minimize", "maximize"),
            help="Directions of optimization, if there are multiple objectives.",
        )
        parser.add_argument("--sampler", type=str, help="Class name of sampler object to create.")
        parser.add_argument(
            "--sampler-kwargs",
            type=str,
            help="Sampler object initialization keyword arguments as JSON.",
        )
        parser.add_argument(
            "--search-space",
            type=str,
            help=(
                "Search space as JSON. Keys are names and values are outputs from "
                ":func:`~optuna.distributions.distribution_to_json`."
            ),
        )
        parser.add_argument(
            "-f",
            "--format",
            type=str,
            choices=("json", "table", "yaml"),
            default="json",
            help="Output format.",
        )
        parser.add_argument(
            "--flatten",
            default=False,
            action="store_true",
            help="Flatten nested columns such as params.",
        )
        return parser

    def take_action(self, parsed_args: Namespace) -> None:

        warnings.warn(
            "'ask' is an experimental CLI command. The interface can change in the future.",
            ExperimentalWarning,
        )

        storage_url = _check_storage_url(self.app_args.storage)

        create_study_kwargs = {
            "storage": storage_url,
            "study_name": parsed_args.study_name,
            "direction": parsed_args.direction,
            "directions": parsed_args.directions,
            "load_if_exists": True,
        }
        if parsed_args.sampler is not None:
            if parsed_args.sampler_kwargs is not None:
                sampler_kwargs = json.loads(parsed_args.sampler_kwargs)
            else:
                sampler_kwargs = {}
            sampler_cls = getattr(optuna.samplers, parsed_args.sampler)
            sampler = sampler_cls(**sampler_kwargs)
            create_study_kwargs["sampler"] = sampler
        else:
            if parsed_args.sampler_kwargs is not None:
                raise ValueError(
                    "`--sampler_kwargs` is set without `--sampler`. Please specify `--sampler` as"
                    " well or omit `--sampler-kwargs`."
                )

        if parsed_args.search_space is not None:
            # The search space is expected to be a JSON serialized string, e.g.
            # '{"x": {"name": "UniformDistribution", "attributes": {"low": 0.0, "high": 1.0}},
            #   "y": ...}'.
            search_space = {
                name: optuna.distributions.json_to_distribution(json.dumps(dist))
                for name, dist in json.loads(parsed_args.search_space).items()
            }
        else:
            search_space = {}

        study = optuna.create_study(**create_study_kwargs)
        trial = study.ask(fixed_distributions=search_space)

        self.logger.info(f"Asked trial {trial.number} with parameters {trial.params}.")

        record: Dict[Tuple[str, str], Any] = {("number", ""): trial.number}
        columns = [("number", "")]

        if len(trial.params) == 0 and not parsed_args.flatten:
            record[("params", "")] = {}
            columns.append(("params", ""))
        else:
            for param_name, param_value in trial.params.items():
                record[("params", param_name)] = param_value
                columns.append(("params", param_name))

        print(_format_output(record, columns, parsed_args.format, parsed_args.flatten))


class _Tell(_BaseCommand):
    """Finish a trial, which was created by the ask command."""

    def get_parser(self, prog_name: str) -> ArgumentParser:

        parser = super(_Tell, self).get_parser(prog_name)
        parser.add_argument("--study-name", type=str, help="Name of study.")
        parser.add_argument("--trial-number", type=int, help="Trial number.")
        parser.add_argument("--values", type=float, nargs="+", help="Objective values.")
        parser.add_argument("--state", type=str, default="complete", help="Trial state.")
        return parser

    def take_action(self, parsed_args: Namespace) -> int:

        warnings.warn(
            "'tell' is an experimental CLI command. The interface can change in the future.",
            ExperimentalWarning,
        )

        storage_url = _check_storage_url(self.app_args.storage)

        study = optuna.load_study(
            storage=storage_url,
            study_name=parsed_args.study_name,
        )

        state = TrialState[parsed_args.state.upper()]
        study.tell(
            trial=parsed_args.trial_number,
            values=parsed_args.values,
            state=state,
        )

        self.logger.info(
            f"Told trial {parsed_args.trial_number} with values {parsed_args.values} and state "
            f"{state}."
        )

        return 0


class _OptunaApp(App):
    def __init__(self) -> None:

        super().__init__(
            description="",
            version=optuna.__version__,
            command_manager=CommandManager("optuna.command"),
            deferred_help=True,
        )

    def build_option_parser(
        self, description: str, version: str, argparse_kwargs: Optional[Dict] = None
    ) -> ArgumentParser:

        parser = super(_OptunaApp, self).build_option_parser(description, version, argparse_kwargs)
        parser.add_argument("--storage", default=None, help="DB URL. (e.g. sqlite:///example.db)")
        return parser

    def configure_logging(self) -> None:

        super(_OptunaApp, self).configure_logging()

        # Find the StreamHandler that is configured by super's configure_logging,
        # and replace its formatter with our fancy one.
        root_logger = logging.getLogger()
        stream_handlers = [
            handler
            for handler in root_logger.handlers
            if isinstance(handler, logging.StreamHandler)
        ]
        assert len(stream_handlers) == 1
        stream_handler = stream_handlers[0]
        stream_handler.setFormatter(optuna.logging.create_default_formatter())

    def clean_up(self, cmd: Command, result: int, err: Optional[Exception]) -> None:

        if isinstance(err, CLIUsageError):
            self.parser.print_help()


def main() -> int:

    argv = sys.argv[1:] if len(sys.argv) > 1 else ["help"]
    return _OptunaApp().run(argv)<|MERGE_RESOLUTION|>--- conflicted
+++ resolved
@@ -30,11 +30,7 @@
 import yaml
 
 import optuna
-<<<<<<< HEAD
-from optuna._deprecated import deprecated
 from optuna._imports import _LazyImport
-=======
->>>>>>> d2b0aefd
 from optuna.exceptions import CLIUsageError
 from optuna.exceptions import ExperimentalWarning
 from optuna.storages import RDBStorage
