import os
import sys
from typing import Dict
from typing import List
from typing import Optional

import pkg_resources
from setuptools import find_packages
from setuptools import setup


def get_version() -> str:

    version_filepath = os.path.join(os.path.dirname(__file__), "optuna", "version.py")
    with open(version_filepath) as f:
        for line in f:
            if line.startswith("__version__"):
                return line.strip().split()[-1][1:-1]
    assert False


def get_long_description() -> str:

    readme_filepath = os.path.join(os.path.dirname(__file__), "README.md")
    with open(readme_filepath) as f:
        return f.read()


def get_install_requires() -> List[str]:

    requirements = [
        "alembic",
        "cliff",
        "cmaes>=0.6.0",
        "colorlog",
        "numpy<1.20.0",
        "packaging>=20.0",
        "scipy!=1.4.0",
        "sqlalchemy>=1.1.0",
        "tqdm",
    ]
    # NOTE (crcrpar): Some of the above libraries require Cython to be installed.
    # I hope they will obviate it in the future releases.
    if sys.version_info[:2] > (3, 8):
        requirements.append("Cython")
    return requirements


def get_tests_require() -> List[str]:

    return get_extras_require()["testing"]


def get_extras_require() -> Dict[str, List[str]]:

    requirements = {
        # TODO(HideakiImamura) Unpin mypy version after fixing "Duplicate modules" error in
        # examples and tutorials.
        "checking": ["black", "hacking", "isort", "mypy==0.790", "blackdoc"],
        "codecov": ["codecov", "pytest-cov"],
        "doctest": [
            "cma",
            "matplotlib>=3.0.0",
            "pandas",
            "plotly>=4.0.0",
            "scikit-learn>=0.19.0,<0.23.0",
            "scikit-optimize",
            "mlflow",
        ],
        "document": [
            "sphinx",
            "sphinx_rtd_theme",
            "sphinx-copybutton",
            "sphinx-gallery",
            "sphinx-plotly-directive",
            "pillow",
            "matplotlib",
            "scikit-learn",
            "plotly>=4.0.0",  # optuna/visualization.
            "pandas",
            "lightgbm",
        ],
        "example": [
            "catboost",
            "chainer",
            "lightgbm",
            "mlflow",
            "mpi4py",
            "mxnet",
            "nbval",
            "scikit-image",
            "scikit-learn>=0.19.0,<0.23.0",  # optuna/visualization/param_importances.py.
            "xgboost",
            "keras",
            "tensorflow>=2.0.0",
            "tensorflow-datasets",
            "pytorch-ignite",
            "pytorch-lightning>=1.0.2",
            "thop",
            "skorch",
            "stable-baselines3>=0.7.0",
            "catalyst",
            "torch==1.7.1 ; sys_platform=='darwin'",
            "torch==1.7.1+cpu ; sys_platform!='darwin'",
            "torchvision==0.8.2 ; sys_platform=='darwin'",
            "torchvision==0.8.2+cpu ; sys_platform!='darwin'",
            "torchaudio==0.7.2",
            "allennlp<2.0.0",
            "dask[dataframe]",
            "dask-ml",
            "botorch ; python_version>'3.6'",
            "fastai",
            "optax",
            "dm-haiku",
<<<<<<< HEAD
        ]
        if sys.version_info[:2] < (3, 9)
        else [
            "torch==1.7.1 ; sys_platform=='darwin'",
            "torch==1.7.1+cpu ; sys_platform!='darwin'",
            "torchvision==0.8.2 ; sys_platform=='darwin'",
            "torchvision==0.8.2+cpu ; sys_platform!='darwin'",
            "torchaudio==0.7.2",
=======
            "hydra-optuna-sweeper",
>>>>>>> 533f081d
        ],
        "experimental": ["redis"],
        "testing": [
            # TODO(toshihikoyanase): Remove the version constraint after resolving the issue
            # https://github.com/optuna/optuna/issues/1000.
            "bokeh<2.0.0",
            "chainer>=5.0.0",
            "cma",
            "fakeredis",
            "lightgbm",
            "matplotlib>=3.0.0",
            "mlflow",
            "mpi4py",
            "mxnet",
            "pandas",
            "plotly>=4.0.0",
            "pytest",
            "scikit-learn>=0.19.0,<0.23.0",
            "scikit-optimize",
            "xgboost",
            "keras",
            "tensorflow",
            "tensorflow-datasets",
            "pytorch-ignite",
            "pytorch-lightning>=1.0.2",
            "skorch",
            "catalyst",
            "torch==1.7.1 ; sys_platform=='darwin'",
            "torch==1.7.1+cpu ; sys_platform!='darwin'",
            "torchvision==0.8.2 ; sys_platform=='darwin'",
            "torchvision==0.8.2+cpu ; sys_platform!='darwin'",
            "torchaudio==0.7.2",
            "allennlp<2.0.0",
            "botorch ; python_version>'3.6'",
            "fastai",
        ],
        "tests": ["fakeredis", "pytest"],
        "optional": [
            "bokeh<2.0.0",  # optuna/cli.py, optuna/dashboard.py.
            "matplotlib>=3.0.0",  # optuna/visualization/matplotlib
            "pandas",  # optuna/study.py
            "plotly>=4.0.0",  # optuna/visualization.
            "redis",  # optuna/storages/redis.py.
            "scikit-learn>=0.19.0,<0.23.0",  # optuna/visualization/param_importances.py.
        ],
        "integration": [
            # TODO(toshihikoyanase): Remove the version constraint after resolving the issue
            # https://github.com/optuna/optuna/issues/1000.
            "chainer>=5.0.0",
            "cma",
            "lightgbm",
            "mlflow",
            "mpi4py",
            "mxnet",
            "pandas",
            "scikit-learn>=0.19.0,<0.23.0",
            "scikit-optimize",
            "xgboost",
            "keras",
            "tensorflow",
            "tensorflow-datasets",
            "pytorch-ignite",
            "pytorch-lightning>=1.0.2",
            "skorch",
            "catalyst",
            "torch==1.7.1 ; sys_platform=='darwin'",
            "torch==1.7.1+cpu ; sys_platform!='darwin'",
            "torchvision==0.8.2 ; sys_platform=='darwin'",
            "torchvision==0.8.2+cpu ; sys_platform!='darwin'",
            "torchaudio==0.7.2",
            "allennlp<2.0.0",
            "botorch ; python_version>'3.6'",
            "fastai",
        ],
    }

    return requirements


def find_any_distribution(pkgs: List[str]) -> Optional[pkg_resources.Distribution]:

    for pkg in pkgs:
        try:
            return pkg_resources.get_distribution(pkg)
        except pkg_resources.DistributionNotFound:
            pass
    return None


setup(
    name="optuna",
    version=get_version(),
    description="A hyperparameter optimization framework",
    long_description=get_long_description(),
    long_description_content_type="text/markdown",
    author="Takuya Akiba",
    author_email="akiba@preferred.jp",
    url="https://optuna.org/",
    packages=find_packages(exclude=("tests", "tests.*")),
    package_data={
        "optuna": [
            "storages/_rdb/alembic.ini",
            "storages/_rdb/alembic/*.*",
            "storages/_rdb/alembic/versions/*.*",
            "py.typed",
        ]
    },
    python_requires=">=3.6",
    install_requires=get_install_requires(),
    tests_require=get_tests_require(),
    extras_require=get_extras_require(),
    entry_points={
        "console_scripts": ["optuna = optuna.cli:main"],
        "optuna.command": [
            "create-study = optuna.cli:_CreateStudy",
            "delete-study = optuna.cli:_DeleteStudy",
            "study set-user-attr = optuna.cli:_StudySetUserAttribute",
            "studies = optuna.cli:_Studies",
            "dashboard = optuna.cli:_Dashboard",
            "study optimize = optuna.cli:_StudyOptimize",
            "storage upgrade = optuna.cli:_StorageUpgrade",
        ],
    },
    classifiers=[
        "Development Status :: 5 - Production/Stable",
        "Intended Audience :: Science/Research",
        "Intended Audience :: Developers",
        "License :: OSI Approved :: MIT License",
        "Programming Language :: Python :: 3",
        "Programming Language :: Python :: 3.6",
        "Programming Language :: Python :: 3.7",
        "Programming Language :: Python :: 3.8",
        "Programming Language :: Python :: 3.9",
        "Programming Language :: Python :: 3 :: Only",
        "Topic :: Scientific/Engineering",
        "Topic :: Scientific/Engineering :: Mathematics",
        "Topic :: Scientific/Engineering :: Artificial Intelligence",
        "Topic :: Software Development",
        "Topic :: Software Development :: Libraries",
        "Topic :: Software Development :: Libraries :: Python Modules",
    ],
)<|MERGE_RESOLUTION|>--- conflicted
+++ resolved
@@ -112,7 +112,7 @@
             "fastai",
             "optax",
             "dm-haiku",
-<<<<<<< HEAD
+            "hydra-optuna-sweeper",
         ]
         if sys.version_info[:2] < (3, 9)
         else [
@@ -121,9 +121,6 @@
             "torchvision==0.8.2 ; sys_platform=='darwin'",
             "torchvision==0.8.2+cpu ; sys_platform!='darwin'",
             "torchaudio==0.7.2",
-=======
-            "hydra-optuna-sweeper",
->>>>>>> 533f081d
         ],
         "experimental": ["redis"],
         "testing": [
