--- conflicted
+++ resolved
@@ -107,11 +107,7 @@
       with:
         mpi: "msmpi"
 
-<<<<<<< HEAD
-=======
     # TODO(Shinichi): Remove the version constraint on Numpy
-    # TODO(Shinichi): Remove the version constraint on PyTorch Lightning
->>>>>>> ba6ed326
     # TODO(c-bata): Remove the version constraint on fakeredis
     - name: Install
       run: |
@@ -124,11 +120,7 @@
         pip install --progress-bar off .[test]
         pip install --progress-bar off .[optional]
         pip install --progress-bar off .[integration]
-<<<<<<< HEAD
-=======
         pip install "numpy<1.24.0"
-        pip install "pytorch-lightning<2.0.0"
->>>>>>> ba6ed326
         pip install "distributed<2023.3.2"
         pip install "fakeredis<2.11.1"
 
